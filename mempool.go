// Copyright (c) 2013-2016 The btcsuite developers
// Copyright (c) 2015-2016 The Decred developers
// Use of this source code is governed by an ISC
// license that can be found in the LICENSE file.

package main

import (
	"container/list"
	"crypto/rand"
	"fmt"
	"math"
	"math/big"
	"sort"
	"sync"
	"sync/atomic"
	"time"

	"github.com/decred/dcrd/blockchain"
	"github.com/decred/dcrd/blockchain/stake"
	"github.com/decred/dcrd/chaincfg"
	"github.com/decred/dcrd/chaincfg/chainhash"
	"github.com/decred/dcrd/database"
	"github.com/decred/dcrd/mining"
	"github.com/decred/dcrd/txscript"
	"github.com/decred/dcrd/wire"
	"github.com/decred/dcrutil"
)

const (
	// mempoolHeight is the height used for the "block" height field of the
	// contextual transaction information provided in a transaction store.
	mempoolHeight = 0x7fffffff

	// maxOrphanTransactions is the maximum number of orphan transactions
	// that can be queued.
	maxOrphanTransactions = 1000

	// maxOrphanTxSize is the maximum size allowed for orphan transactions.
	// This helps prevent memory exhaustion attacks from sending a lot of
	// of big orphans.
	maxOrphanTxSize = 5000

	// maxSigOpsPerTx is the maximum number of signature operations
	// in a single transaction we will relay or mine.  It is a fraction
	// of the max signature operations for a block.
	maxSigOpsPerTx = blockchain.MaxSigOpsPerBlock / 5

	// minTicketFee is the minimum fee per KB in atoms that is required for
	// a ticket to enter the mempool.
	minTicketFee = 1e6

	// maxRelayFeeMultiplier is the factor that we disallow fees / kb above
	// the minimum tx fee.
	maxRelayFeeMultiplier = 100

	// maxSSGensDoubleSpends is the maximum number of SSGen double spends
	// allowed in the pool.
	maxSSGensDoubleSpends = 5

	// heightDiffToPruneTicket is the number of blocks to pass by in terms
	// of height before old tickets are pruned.
	// TODO Set this based up the stake difficulty retargeting interval?
	heightDiffToPruneTicket = 288

	// heightDiffToPruneVotes is the number of blocks to pass by in terms
	// of height before SSGen relating to that block are pruned.
	heightDiffToPruneVotes = 10

	// If a vote is on a block whose height is before tip minus this
	// amount, reject it from being added to the mempool.
	maximumVoteAgeDelta = 1440

	// maxNullDataOutputs is the maximum number of OP_RETURN null data
	// pushes in a transaction, after which it is considered non-standard.
	maxNullDataOutputs = 4
)

// VoteTx is a struct describing a block vote (SSGen).
type VoteTx struct {
	SsgenHash chainhash.Hash // Vote
	SstxHash  chainhash.Hash // Ticket
	Vote      bool
}

// mempoolTxDesc is a descriptor containing a transaction in the mempool along
// with additional metadata.
type mempoolTxDesc struct {
	mining.TxDesc

	// StartingPriority is the priority of the transaction when it was added
	// to the pool.
	StartingPriority float64
}

// mempoolConfig is a descriptor containing the memory pool configuration.
type mempoolConfig struct {
	// ChainParams identifies which chain parameters the mempool is
	// associated with.
	ChainParams *chaincfg.Params

	// DisableRelayPriority defines whether to relay free or low-fee
	// transactions that do not have enough priority to be relayed.
	DisableRelayPriority bool

	// EnableAddrIndex defines whether the address index should be enabled.
	EnableAddrIndex bool

	// FetchTransactionStore defines the function to use to fetch
	// transacation information.
	FetchTransactionStore func(*dcrutil.Tx, bool, bool) (blockchain.TxStore, error)

	// FreeTxRelayLimit defines the given amount in thousands of bytes
	// per minute that transactions with no fee are rate limited to.
	FreeTxRelayLimit float64

	// MaxOrphanTxs defines the maximum number of orphan transactions to
	// keep in memory.
	MaxOrphanTxs int

	// MinRelayTxFee defines the minimum transaction fee in BTC/kB to be
	// considered a non-zero fee.
	MinRelayTxFee dcrutil.Amount

	// NewestSha defines the function to retrieve the newest sha.
	NewestSha func() (*chainhash.Hash, int64, error)

	// NextStakeDifficulty defines the function to retrieve the stake
	// difficulty for the block after the current best block.
	//
	// This function must be safe for concurrent access.
	NextStakeDifficulty func() (int64, error)

	// SigCache defines a signature cache to use.
	SigCache *txscript.SigCache

	// TimeSource defines the timesource to use.
	TimeSource blockchain.MedianTimeSource
}

// txMemPool is used as a source of transactions that need to be mined into
// blocks and relayed to other peers.  It is safe for concurrent access from
// multiple peers.
type txMemPool struct {
	// The following variables must only be used atomically.
	lastUpdated int64 // last time pool was updated.

	sync.RWMutex
	cfg           mempoolConfig
	pool          map[chainhash.Hash]*mempoolTxDesc
	orphans       map[chainhash.Hash]*dcrutil.Tx
	orphansByPrev map[chainhash.Hash]map[chainhash.Hash]*dcrutil.Tx
	addrindex     map[string]map[chainhash.Hash]struct{} // maps address to txs
	outpoints     map[wire.OutPoint]*dcrutil.Tx

	// Votes on blocks.
	votes    map[chainhash.Hash][]*VoteTx
	votesMtx sync.Mutex

	pennyTotal    float64 // exponentially decaying total for penny spends.
	lastPennyUnix int64   // unix time of last ``penny spend''
}

// insertVote inserts a vote into the map of block votes.
// This function is safe for concurrent access.
func (mp *txMemPool) insertVote(ssgen *dcrutil.Tx) error {
	voteHash := ssgen.Sha()
	msgTx := ssgen.MsgTx()
	ticketHash := &msgTx.TxIn[1].PreviousOutPoint.Hash

	// Get the block it is voting on; here we're agnostic of height.
	blockHash, blockHeight, err := stake.GetSSGenBlockVotedOn(ssgen)
	if err != nil {
		return err
	}

	voteBits := stake.GetSSGenVoteBits(ssgen)
	vote := dcrutil.IsFlagSet16(voteBits, dcrutil.BlockValid)

	voteTx := &VoteTx{*voteHash, *ticketHash, vote}
	vts, exists := mp.votes[blockHash]

	// If there are currently no votes for this block,
	// start a new buffered slice and store it.
	if !exists {
		minrLog.Debugf("Accepted vote %v for block hash %v (height %v), "+
			"voting %v on the transaction tree",
			voteHash, blockHash, blockHeight, vote)

		slice := make([]*VoteTx, int(mp.cfg.ChainParams.TicketsPerBlock),
			int(mp.cfg.ChainParams.TicketsPerBlock))
		slice[0] = voteTx
		mp.votes[blockHash] = slice
		return nil
	}

	// We already have a vote for this ticket; break.
	for _, vt := range vts {
		// At the end.
		if vt == nil {
			break
		}

		if vt.SstxHash.IsEqual(ticketHash) {
			return nil
		}
	}

	// Add the new vote in. Find where the first empty
	// slot is and insert it.
	for i, vt := range vts {
		// At the end.
		if vt == nil {
			mp.votes[blockHash][i] = voteTx
			break
		}
	}

	minrLog.Debugf("Accepted vote %v for block hash %v (height %v), "+
		"voting %v on the transaction tree",
		voteHash, blockHash, blockHeight, vote)

	return nil
}

// InsertVote calls insertVote, but makes it safe for concurrent access.
func (mp *txMemPool) InsertVote(ssgen *dcrutil.Tx) error {
	mp.votesMtx.Lock()
	defer mp.votesMtx.Unlock()

	err := mp.insertVote(ssgen)

	return err
}

// getVoteHashesForBlock gets the transaction hashes of all the known votes for
// some block on the blockchain.
func (mp *txMemPool) getVoteHashesForBlock(block chainhash.Hash) ([]chainhash.Hash,
	error) {
	var hashes []chainhash.Hash
	vts, exists := mp.votes[block]
	if !exists {
		return nil, fmt.Errorf("couldn't find block requested in mp.votes")
	}

	if len(vts) == 0 {
		return nil, fmt.Errorf("block found in mp.votes, but contains no votes")
	}

	zeroHash := &chainhash.Hash{}
	for _, vt := range vts {
		if vt == nil {
			break
		}

		if vt.SsgenHash.IsEqual(zeroHash) {
			return nil, fmt.Errorf("unset vote hash in vote info")
		}
		hashes = append(hashes, vt.SsgenHash)
	}

	return hashes, nil
}

// GetVoteHashesForBlock calls getVoteHashesForBlock, but makes it safe for
// concurrent access.
func (mp *txMemPool) GetVoteHashesForBlock(block chainhash.Hash) ([]chainhash.Hash,
	error) {
	mp.votesMtx.Lock()
	defer mp.votesMtx.Unlock()

	hashes, err := mp.getVoteHashesForBlock(block)

	return hashes, err
}

// TODO Pruning of the votes map DECRED

func getNumberOfVotesOnBlock(blockVoteTxs []*VoteTx) int {
	numVotes := 0
	for _, vt := range blockVoteTxs {
		if vt == nil {
			break
		}

		numVotes++
	}

	return numVotes
}

// blockWithLenVotes is a block with the number of votes currently present
// for that block. Just used for sorting.
type blockWithLenVotes struct {
	Block chainhash.Hash
	Votes uint16
}

// ByNumberOfVotes defines the methods needed to satisify sort.Interface to
// sort a slice of Blocks by their number of votes.
type ByNumberOfVotes []*blockWithLenVotes

func (b ByNumberOfVotes) Len() int           { return len(b) }
func (b ByNumberOfVotes) Less(i, j int) bool { return b[i].Votes < b[j].Votes }
func (b ByNumberOfVotes) Swap(i, j int)      { b[i], b[j] = b[j], b[i] }

// sortParentsByVotes takes a list of block header hashes and sorts them
// by the number of votes currently available for them in the votes map of
// mempool. It then returns all blocks that are eligible to be used (have
// at least a majority number of votes) sorted by number of votes, descending.
func (mp *txMemPool) sortParentsByVotes(currentTopBlock chainhash.Hash,
	blocks []chainhash.Hash) ([]chainhash.Hash, error) {
	lenBlocks := len(blocks)
	if lenBlocks == 0 {
		return nil, fmt.Errorf("no blocks to sort")
	}

	bwlvs := make([]*blockWithLenVotes, lenBlocks, lenBlocks)

	for i, blockHash := range blocks {
		votes, exists := mp.votes[blockHash]
		if exists {
			bwlv := &blockWithLenVotes{
				blockHash,
				uint16(getNumberOfVotesOnBlock(votes)),
			}
			bwlvs[i] = bwlv
		} else {
			bwlv := &blockWithLenVotes{
				blockHash,
				uint16(0),
			}
			bwlvs[i] = bwlv
		}
	}

	// Blocks with the most votes appear at the top of the list.
	sort.Sort(sort.Reverse(ByNumberOfVotes(bwlvs)))

	var sortedUsefulBlocks []chainhash.Hash
	minimumVotesRequired := uint16((mp.cfg.ChainParams.TicketsPerBlock / 2) + 1)
	for _, bwlv := range bwlvs {
		if bwlv.Votes >= minimumVotesRequired {
			sortedUsefulBlocks = append(sortedUsefulBlocks, bwlv.Block)
		}
	}

	if sortedUsefulBlocks == nil {
		return nil, miningRuleError(ErrNotEnoughVoters,
			"no block had enough votes to build on top of")
	}

	// Make sure we don't reorganize the chain needlessly if the top block has
	// the same amount of votes as the current leader after the sort. After this
	// point, all blocks listed in sortedUsefulBlocks definitely also have the
	// minimum number of votes required.
	topBlockVotes, exists := mp.votes[currentTopBlock]
	topBlockVotesLen := 0
	if exists {
		topBlockVotesLen = getNumberOfVotesOnBlock(topBlockVotes)
	}
	if bwlvs[0].Votes == uint16(topBlockVotesLen) {
		if !bwlvs[0].Block.IsEqual(&currentTopBlock) {
			// Find our block in the list.
			pos := 0
			for i, bwlv := range bwlvs {
				if bwlv.Block.IsEqual(&currentTopBlock) {
					pos = i
					break
				}
			}

			if pos == 0 { // Should never happen...
				return nil, fmt.Errorf("couldn't find top block in list")
			}

			// Swap the top block into the first position. We directly access
			// sortedUsefulBlocks useful blocks here with the assumption that
			// since the values were accumulated from blvs, they should be
			// in the same positions and we shouldn't be able to access anything
			// out of bounds.
			sortedUsefulBlocks[0], sortedUsefulBlocks[pos] =
				sortedUsefulBlocks[pos], sortedUsefulBlocks[0]
		}
	}

	return sortedUsefulBlocks, nil
}

// SortParentsByVotes is the concurrency safe exported version of
// sortParentsByVotes.
func (mp *txMemPool) SortParentsByVotes(currentTopBlock chainhash.Hash,
	blocks []chainhash.Hash) ([]chainhash.Hash, error) {
	mp.votesMtx.Lock()
	defer mp.votesMtx.Unlock()

	sortedBlocks, err := mp.sortParentsByVotes(currentTopBlock, blocks)

	return sortedBlocks, err
}

// Ensure the txMemPool type implements the mining.TxSource interface.
var _ mining.TxSource = (*txMemPool)(nil)

// removeOrphan is the internal function which implements the public
// RemoveOrphan.  See the comment for RemoveOrphan for more details.
//
// This function MUST be called with the mempool lock held (for writes).
func (mp *txMemPool) removeOrphan(txHash *chainhash.Hash) {
	txmpLog.Tracef("Removing orphan transaction %v", txHash)

	// Nothing to do if passed tx is not an orphan.
	tx, exists := mp.orphans[*txHash]
	if !exists {
		return
	}

	// Remove the reference from the previous orphan index.
	for _, txIn := range tx.MsgTx().TxIn {
		originTxHash := txIn.PreviousOutPoint.Hash
		if orphans, exists := mp.orphansByPrev[originTxHash]; exists {
			delete(orphans, *tx.Sha())

			// Remove the map entry altogether if there are no
			// longer any orphans which depend on it.
			if len(orphans) == 0 {
				delete(mp.orphansByPrev, originTxHash)
			}
		}
	}

	// Remove the transaction from the orphan pool.
	delete(mp.orphans, *txHash)
}

// RemoveOrphan removes the passed orphan transaction from the orphan pool and
// previous orphan index.
//
// This function is safe for concurrent access.
func (mp *txMemPool) RemoveOrphan(txHash *chainhash.Hash) {
	mp.Lock()
	mp.removeOrphan(txHash)
	mp.Unlock()
}

// limitNumOrphans limits the number of orphan transactions by evicting a random
// orphan if adding a new one would cause it to overflow the max allowed.
//
// This function MUST be called with the mempool lock held (for writes).
func (mp *txMemPool) limitNumOrphans() error {
	if len(mp.orphans)+1 > mp.cfg.MaxOrphanTxs && mp.cfg.MaxOrphanTxs > 0 {
		// Generate a cryptographically random hash.
		randHashBytes := make([]byte, chainhash.HashSize)
		_, err := rand.Read(randHashBytes)
		if err != nil {
			return err
		}
		randHashNum := new(big.Int).SetBytes(randHashBytes)

		// Try to find the first entry that is greater than the random
		// hash.  Use the first entry (which is already pseudorandom due
		// to Go's range statement over maps) as a fallback if none of
		// the hashes in the orphan pool are larger than the random
		// hash.
		var foundHash *chainhash.Hash
		for txHash := range mp.orphans {
			if foundHash == nil {
				foundHash = &txHash
			}
			txHashNum := blockchain.ShaHashToBig(&txHash)
			if txHashNum.Cmp(randHashNum) > 0 {
				foundHash = &txHash
				break
			}
		}

		mp.removeOrphan(foundHash)
	}

	return nil
}

// addOrphan adds an orphan transaction to the orphan pool.
//
// This function MUST be called with the mempool lock held (for writes).
func (mp *txMemPool) addOrphan(tx *dcrutil.Tx) {
	// Limit the number orphan transactions to prevent memory exhaustion.  A
	// random orphan is evicted to make room if needed.
	mp.limitNumOrphans()

	mp.orphans[*tx.Sha()] = tx
	for _, txIn := range tx.MsgTx().TxIn {
		originTxHash := txIn.PreviousOutPoint.Hash
		if _, exists := mp.orphansByPrev[originTxHash]; !exists {
			mp.orphansByPrev[originTxHash] =
				make(map[chainhash.Hash]*dcrutil.Tx)
		}
		mp.orphansByPrev[originTxHash][*tx.Sha()] = tx
	}

	txmpLog.Debugf("Stored orphan transaction %v (total: %d)", tx.Sha(),
		len(mp.orphans))
}

// maybeAddOrphan potentially adds an orphan to the orphan pool.
//
// This function MUST be called with the mempool lock held (for writes).
func (mp *txMemPool) maybeAddOrphan(tx *dcrutil.Tx) error {
	// Ignore orphan transactions that are too large.  This helps avoid
	// a memory exhaustion attack based on sending a lot of really large
	// orphans.  In the case there is a valid transaction larger than this,
	// it will ultimtely be rebroadcast after the parent transactions
	// have been mined or otherwise received.
	//
	// Note that the number of orphan transactions in the orphan pool is
	// also limited, so this equates to a maximum memory used of
	// maxOrphanTxSize * mp.cfg.MaxOrphanTxs (which is ~5MB using the default
	// values at the time this comment was written).
	serializedLen := tx.MsgTx().SerializeSize()
	if serializedLen > maxOrphanTxSize {
		str := fmt.Sprintf("orphan transaction size of %d bytes is "+
			"larger than max allowed size of %d bytes",
			serializedLen, maxOrphanTxSize)
		return txRuleError(wire.RejectNonstandard, str)
	}

	// Add the orphan if the none of the above disqualified it.
	mp.addOrphan(tx)

	return nil
}

// isTransactionInPool returns whether or not the passed transaction already
// exists in the main pool.
//
// This function MUST be called with the mempool lock held (for reads).
func (mp *txMemPool) isTransactionInPool(hash *chainhash.Hash) bool {
	if _, exists := mp.pool[*hash]; exists {
		return true
	}

	return false
}

// IsTransactionInPool returns whether or not the passed transaction already
// exists in the main pool.
//
// This function is safe for concurrent access.
func (mp *txMemPool) IsTransactionInPool(hash *chainhash.Hash) bool {
	// Protect concurrent access.
	mp.RLock()
	defer mp.RUnlock()

	return mp.isTransactionInPool(hash)
}

// isOrphanInPool returns whether or not the passed transaction already exists
// in the orphan pool.
//
// This function MUST be called with the mempool lock held (for reads).
func (mp *txMemPool) isOrphanInPool(hash *chainhash.Hash) bool {
	if _, exists := mp.orphans[*hash]; exists {
		return true
	}

	return false
}

// IsOrphanInPool returns whether or not the passed transaction already exists
// in the orphan pool.
//
// This function is safe for concurrent access.
func (mp *txMemPool) IsOrphanInPool(hash *chainhash.Hash) bool {
	// Protect concurrent access.
	mp.RLock()
	defer mp.RUnlock()

	return mp.isOrphanInPool(hash)
}

// haveTransaction returns whether or not the passed transaction already exists
// in the main pool or in the orphan pool.
//
// This function MUST be called with the mempool lock held (for reads).
func (mp *txMemPool) haveTransaction(hash *chainhash.Hash) bool {
	return mp.isTransactionInPool(hash) || mp.isOrphanInPool(hash)
}

// HaveTransaction returns whether or not the passed transaction already exists
// in the main pool or in the orphan pool.
//
// This function is safe for concurrent access.
func (mp *txMemPool) HaveTransaction(hash *chainhash.Hash) bool {
	// Protect concurrent access.
	mp.RLock()
	defer mp.RUnlock()

	return mp.haveTransaction(hash)
}

// haveTransactions returns whether or not the passed transactions already exist
// in the main pool or in the orphan pool.
//
// This function MUST be called with the mempool lock held (for reads).
func (mp *txMemPool) haveTransactions(hashes []*chainhash.Hash) []bool {
	have := make([]bool, len(hashes))
	for i := range hashes {
		have[i] = mp.haveTransaction(hashes[i])
	}
	return have
}

// HaveTransactions returns whether or not the passed transactions already exist
// in the main pool or in the orphan pool.
//
// This function is safe for concurrent access.
func (mp *txMemPool) HaveTransactions(hashes []*chainhash.Hash) []bool {
	// Protect concurrent access.
	mp.RLock()
	defer mp.RUnlock()

	return mp.haveTransactions(hashes)
}

// removeTransaction is the internal function which implements the public
// RemoveTransaction.  See the comment for RemoveTransaction for more details.
//
// This function MUST be called with the mempool lock held (for writes).
func (mp *txMemPool) removeTransaction(tx *dcrutil.Tx, removeRedeemers bool) {
	txmpLog.Tracef("Removing transaction %v", tx.Sha())

	txHash := tx.Sha()
	var txType stake.TxType
	if removeRedeemers {
		// Remove any transactions which rely on this one.
		txType = stake.DetermineTxType(tx)
		tree := dcrutil.TxTreeRegular
		if txType != stake.TxTypeRegular {
			tree = dcrutil.TxTreeStake
		}
		for i := uint32(0); i < uint32(len(tx.MsgTx().TxOut)); i++ {
			outpoint := wire.NewOutPoint(txHash, i, tree)
			if txRedeemer, exists := mp.outpoints[*outpoint]; exists {
				mp.removeTransaction(txRedeemer, true)
			}
		}
	}

	// Remove the transaction and mark the referenced outpoints as unspent
	// by the pool.
	if txDesc, exists := mp.pool[*txHash]; exists {
		// Remove the transaction and its addresses from the address
		// index if it's enabled.
		if mp.cfg.EnableAddrIndex {
			mp.pruneTxFromAddrIndex(tx, txType)
		}

		for _, txIn := range txDesc.Tx.MsgTx().TxIn {
			delete(mp.outpoints, txIn.PreviousOutPoint)
		}
		delete(mp.pool, *txHash)
		atomic.StoreInt64(&mp.lastUpdated, time.Now().Unix())
	}
}

// RemoveTransaction removes the passed transaction from the mempool. If
// removeRedeemers flag is set, any transactions that redeem outputs from the
// removed transaction will also be removed recursively from the mempool, as
// they would otherwise become orphan.
//
// This function is safe for concurrent access.
func (mp *txMemPool) RemoveTransaction(tx *dcrutil.Tx, removeRedeemers bool) {
	// Protect concurrent access.
	mp.Lock()
	defer mp.Unlock()

	mp.removeTransaction(tx, removeRedeemers)
}

// RemoveDoubleSpends removes all transactions which spend outputs spent by the
// passed transaction from the memory pool.  Removing those transactions then
// leads to removing all transactions which rely on them, recursively.  This is
// necessary when a block is connected to the main chain because the block may
// contain transactions which were previously unknown to the memory pool
//
// This function is safe for concurrent access.
func (mp *txMemPool) RemoveDoubleSpends(tx *dcrutil.Tx) {
	// Protect concurrent access.
	mp.Lock()
	defer mp.Unlock()

	for _, txIn := range tx.MsgTx().TxIn {
		if txRedeemer, ok := mp.outpoints[txIn.PreviousOutPoint]; ok {
			if !txRedeemer.Sha().IsEqual(tx.Sha()) {
				mp.removeTransaction(txRedeemer, true)
			}
		}
	}
}

// addTransaction adds the passed transaction to the memory pool.  It should
// not be called directly as it doesn't perform any validation.  This is a
// helper for maybeAcceptTransaction.
//
// This function MUST be called with the mempool lock held (for writes).
func (mp *txMemPool) addTransaction(txStore blockchain.TxStore, tx *dcrutil.Tx,
	txType stake.TxType, height, fee int64) {

	// Add the transaction to the pool and mark the referenced outpoints
	// as spent by the pool.
	mp.pool[*tx.Sha()] = &mempoolTxDesc{
		TxDesc: mining.TxDesc{
			Tx:     tx,
			Type:   txType,
			Added:  time.Now(),
			Height: height,
			Fee:    fee,
		},
		StartingPriority: calcPriority(tx.MsgTx(), txStore, height),
	}
	for _, txIn := range tx.MsgTx().TxIn {
		mp.outpoints[txIn.PreviousOutPoint] = tx
	}
	atomic.StoreInt64(&mp.lastUpdated, time.Now().Unix())

	// Add the addresses associated with the transaction to the address
	// index if it's enabled.
	if mp.cfg.EnableAddrIndex {
		mp.addTransactionToAddrIndex(tx, txType)
	}
}

// addTransactionToAddrIndex adds all addresses related to the transaction to
// our in-memory address index. Note that this address is only populated when
// we're running with the optional address index activated.
//
// This function MUST be called with the mempool lock held (for writes).
func (mp *txMemPool) addTransactionToAddrIndex(tx *dcrutil.Tx,
	txType stake.TxType) error {

	// Insert the addresses into the mempool address index.
	for _, txOut := range tx.MsgTx().TxOut {
		err := mp.indexScriptAddressToTx(txOut.Version, txOut.PkScript,
			tx, txType)
		if err != nil {
			return err
		}
	}

	return nil
}

// fetchReferencedOutputScripts looks up and returns all the scriptPubKeys
// referenced by inputs of the passed transaction.
//
// This function MUST be called with the mempool lock held (for reads).
func (mp *txMemPool) fetchReferencedOutputScripts(tx *dcrutil.Tx) ([][]byte,
	error) {
	txStore, err := mp.fetchInputTransactions(tx, false)
	if err != nil || len(txStore) == 0 {
		return nil, err
	}

	previousOutScripts := make([][]byte, 0, len(tx.MsgTx().TxIn))
	for _, txIn := range tx.MsgTx().TxIn {
		outPoint := txIn.PreviousOutPoint
		if txStore[outPoint.Hash].Err == nil {
			referencedOutPoint :=
				txStore[outPoint.Hash].Tx.MsgTx().TxOut[outPoint.Index]
			previousOutScripts =
				append(previousOutScripts, referencedOutPoint.PkScript)
		}
	}
	return previousOutScripts, nil
}

// indexScriptByAddress alters our address index by indexing the payment address
// encoded by the passed scriptPubKey to the passed transaction.
//
// This function MUST be called with the mempool lock held (for writes).
func (mp *txMemPool) indexScriptAddressToTx(pkVersion uint16, pkScript []byte,
	tx *dcrutil.Tx, txType stake.TxType) error {
	class, addresses, _, err := txscript.ExtractPkScriptAddrs(pkVersion, pkScript,
		activeNetParams.Params)
	if err != nil {
		txmpLog.Tracef("Unable to extract encoded addresses from script "+
			"for addrindex: %v", err)
		return err
	}

	// An exception is SStx commitments. Handle these manually.
	if txType == stake.TxTypeSStx && class == txscript.NullDataTy {
		addr, err := stake.AddrFromSStxPkScrCommitment(pkScript,
			mp.cfg.ChainParams)
		if err != nil {
			txmpLog.Tracef("Unable to extract encoded addresses "+
				"from sstx commitment script for addrindex: %v", err)
			return err
		}

		addresses = []dcrutil.Address{addr}
	}

	for _, addr := range addresses {
		if mp.addrindex[addr.EncodeAddress()] == nil {
			mp.addrindex[addr.EncodeAddress()] = make(map[chainhash.Hash]struct{})
		}
		mp.addrindex[addr.EncodeAddress()][*tx.Sha()] = struct{}{}
	}

	return nil
}

// pruneTxFromAddrIndex deletes references to the transaction in the address
// index by searching first for the address from an output and second for the
// transaction itself.
//
// This function MUST be called with the mempool lock held (for writes).
func (mp *txMemPool) pruneTxFromAddrIndex(tx *dcrutil.Tx, txType stake.TxType) {
	txHash := tx.Sha()

	for _, txOut := range tx.MsgTx().TxOut {
		class, addresses, _, err := txscript.ExtractPkScriptAddrs(txOut.Version,
			txOut.PkScript, activeNetParams.Params)
		if err != nil {
			// If we couldn't extract addresses, skip this output.
			continue
		}

		// An exception is SStx commitments. Handle these manually.
		if txType == stake.TxTypeSStx && class == txscript.NullDataTy {
			addr, err := stake.AddrFromSStxPkScrCommitment(txOut.PkScript,
				mp.cfg.ChainParams)
			if err != nil {
				// If we couldn't extract addresses, skip this output.
				continue
			}

			addresses = []dcrutil.Address{addr}
		}

		for _, addr := range addresses {
			if mp.addrindex[addr.EncodeAddress()] != nil {
				// First remove all references to the transaction hash.
				for thisTxHash := range mp.addrindex[addr.EncodeAddress()] {
					if thisTxHash == *txHash {
						delete(mp.addrindex[addr.EncodeAddress()], thisTxHash)
					}
				}

				// Then, if the address has no transactions referenced,
				// remove it too.
				if len(mp.addrindex[addr.EncodeAddress()]) == 0 {
					delete(mp.addrindex, addr.EncodeAddress())
				}
			}
		}
	}
}

// findTxForAddr searches for all referenced transactions for a given address
// that are currently stored in the mempool.
//
// This function is safe for concurrent access.
func (mp *txMemPool) findTxForAddr(addr dcrutil.Address) []*dcrutil.Tx {
	var txs []*dcrutil.Tx
	if mp.addrindex[addr.EncodeAddress()] != nil {
		// Lookup all relevant transactions and append them.
		for thisTxHash := range mp.addrindex[addr.EncodeAddress()] {
			txDesc, exists := mp.pool[thisTxHash]
			if !exists {
				txmpLog.Warnf("Failed to find transaction %v in mempool "+
					"that was referenced in the mempool addrIndex",
					thisTxHash)
				continue
			}

			txs = append(txs, txDesc.Tx)
		}
	}

	return txs
}

// FindTxForAddr is the exported and concurrency safe version of findTxForAddr.
//
// This function is safe for concurrent access.
func (mp *txMemPool) FindTxForAddr(addr dcrutil.Address) []*dcrutil.Tx {
	// Protect concurrent access.
	mp.Lock()
	defer mp.Unlock()

	return mp.findTxForAddr(addr)
}

// checkPoolDoubleSpend checks whether or not the passed transaction is
// attempting to spend coins already spent by other transactions in the pool.
// Note it does not check for double spends against transactions already in the
// main chain.
//
// This function MUST be called with the mempool lock held (for reads).
func (mp *txMemPool) checkPoolDoubleSpend(tx *dcrutil.Tx,
	txType stake.TxType) error {

	for i, txIn := range tx.MsgTx().TxIn {
		// We don't care about double spends of stake bases.
		if (txType == stake.TxTypeSSGen || txType == stake.TxTypeSSRtx) &&
			(i == 0) {
			continue
		}

		if txR, exists := mp.outpoints[txIn.PreviousOutPoint]; exists {
			str := fmt.Sprintf("transaction %v in the pool "+
				"already spends the same coins", txR.Sha())
			return txRuleError(wire.RejectDuplicate, str)
		}
	}

	return nil
}

// isTxTreeValid checks the map of votes for a block to see if the tx
// tree regular for the block at HEAD is valid.
func (mp *txMemPool) isTxTreeValid(newestHash *chainhash.Hash) bool {
	// There are no votes on the block currently; assume it's valid.
	if mp.votes[*newestHash] == nil {
		return true
	}

	// There are not possibly enough votes to tell if the txTree is valid;
	// assume it's valid.
	if len(mp.votes[*newestHash]) <=
		int(mp.cfg.ChainParams.TicketsPerBlock/2) {
		return true
	}

	// Otherwise, tally the votes and determine if it's valid or not.
	yea := 0
	nay := 0

	for _, vote := range mp.votes[*newestHash] {
		// End of list, break.
		if vote == nil {
			break
		}

		if vote.Vote == true {
			yea++
		} else {
			nay++
		}
	}

	if yea > nay {
		return true
	}
	return false
}

// IsTxTreeValid calls isTxTreeValid, but makes it safe for concurrent access.
func (mp *txMemPool) IsTxTreeValid(best *chainhash.Hash) bool {
	mp.votesMtx.Lock()
	defer mp.votesMtx.Unlock()
	isValid := mp.isTxTreeValid(best)

	return isValid
}

// fetchInputTransactions fetches the input transactions referenced by the
// passed transaction.  First, it fetches from the main chain, then it tries to
// fetch any missing inputs from the transaction pool.
//
// This function MUST be called with the mempool lock held (for reads).
func (mp *txMemPool) fetchInputTransactions(tx *dcrutil.Tx, includeSpent bool) (blockchain.TxStore,
	error) {

	newestHash, _, err := mp.cfg.NewestSha()
	if err != nil {
		return nil, err
	}
	tv := mp.IsTxTreeValid(newestHash)
	txStore, err := mp.cfg.FetchTransactionStore(tx, tv, includeSpent)
	if err != nil {
		return nil, err
	}

	// Attempt to populate any missing inputs from the transaction pool.
	for _, txD := range txStore {
		if txD.Err == database.ErrTxShaMissing || txD.Tx == nil {
			if poolTxDesc, exists := mp.pool[*txD.Hash]; exists {
				poolTx := poolTxDesc.Tx
				txD.Tx = poolTx
				txD.BlockHeight = mempoolHeight
				txD.BlockIndex = wire.NullBlockIndex
				txD.Spent = make([]bool, len(poolTx.MsgTx().TxOut))
				txD.Err = nil
			}
		}
	}

	return txStore, nil
}

// FetchTransaction returns the requested transaction from the transaction pool.
// This only fetches from the main transaction pool and does not include
// orphans.
//
// This function is safe for concurrent access.
func (mp *txMemPool) FetchTransaction(txHash *chainhash.Hash) (*dcrutil.Tx,
	error) {
	// Protect concurrent access.
	mp.RLock()
	defer mp.RUnlock()

	if txDesc, exists := mp.pool[*txHash]; exists {
		return txDesc.Tx, nil
	}

	return nil, fmt.Errorf("transaction is not in the pool")
}

// FilterTransactionsByAddress returns all transactions currently in the
// mempool that either create an output to the passed address or spend a
<<<<<<< HEAD
// previously created ouput to the address.
func (mp *txMemPool) FilterTransactionsByAddress(
	addr dcrutil.Address) ([]*dcrutil.Tx, error) {
=======
// previously created output to the address.
func (mp *txMemPool) FilterTransactionsByAddress(addr btcutil.Address) ([]*btcutil.Tx, error) {
>>>>>>> eb882f39
	// Protect concurrent access.
	mp.RLock()
	defer mp.RUnlock()

	if txs, exists := mp.addrindex[addr.EncodeAddress()]; exists {
		addressTxs := make([]*dcrutil.Tx, 0, len(txs))
		for txHash := range txs {
			if txD, exists := mp.pool[txHash]; exists {
				addressTxs = append(addressTxs, txD.Tx)
			}
		}
		return addressTxs, nil
	}

	return nil, fmt.Errorf("address does not have any transactions in the pool")
}

// maybeAcceptTransaction is the internal function which implements the public
// MaybeAcceptTransaction.  See the comment for MaybeAcceptTransaction for
// more details.
//
// This function MUST be called with the mempool lock held (for writes).
// DECRED - TODO
// We need to make sure thing also assigns the TxType after it evaluates the tx,
// so that we can easily pick different stake tx types from the mempool later.
// This should probably be done at the bottom using "IsSStx" etc functions.
// It should also set the dcrutil tree type for the tx as well.
func (mp *txMemPool) maybeAcceptTransaction(tx *dcrutil.Tx, isNew,
	rateLimit, allowHighFees bool) ([]*chainhash.Hash, error) {
	txHash := tx.Sha()

	// Don't accept the transaction if it already exists in the pool.  This
	// applies to orphan transactions as well.  This check is intended to
	// be a quick check to weed out duplicates.
	if mp.haveTransaction(txHash) {
		str := fmt.Sprintf("already have transaction %v", txHash)
		return nil, txRuleError(wire.RejectDuplicate, str)
	}

	// Perform preliminary sanity checks on the transaction.  This makes
	// use of chain which contains the invariant rules for what
	// transactions are allowed into blocks.
	err := blockchain.CheckTransactionSanity(tx, mp.cfg.ChainParams)
	if err != nil {
		if cerr, ok := err.(blockchain.RuleError); ok {
			return nil, chainRuleError(cerr)
		}
		return nil, err
	}

	// A standalone transaction must not be a coinbase transaction.
	if blockchain.IsCoinBase(tx) {
		str := fmt.Sprintf("transaction %v is an individual coinbase",
			txHash)
		return nil, txRuleError(wire.RejectInvalid, str)
	}

	// Don't accept transactions with a lock time after the maximum int32
	// value for now.  This is an artifact of older bitcoind clients which
	// treated this field as an int32 and would treat anything larger
	// incorrectly (as negative).
	if tx.MsgTx().LockTime > math.MaxInt32 {
		str := fmt.Sprintf("transaction %v has a lock time after "+
			"2038 which is not accepted yet", txHash)
		return nil, txRuleError(wire.RejectNonstandard, str)
	}

	// Get the current height of the main chain.  A standalone transaction
	// will be mined into the next block at best, so it's height is at least
	// one more than the current height.
	_, curHeight, err := mp.cfg.NewestSha()
	if err != nil {
		// This is an unexpected error so don't turn it into a rule
		// error.
		return nil, err
	}
	nextBlockHeight := curHeight + 1

	// Determine what type of transaction we're dealing with (regular or stake).
	// Then, be sure to set the tx tree correctly as it's possible a use submitted
	// it to the network with TxTreeUnknown.
	txType := stake.DetermineTxType(tx)
	if txType == stake.TxTypeRegular {
		tx.SetTree(dcrutil.TxTreeRegular)
	} else {
		tx.SetTree(dcrutil.TxTreeStake)
	}

	// Don't allow non-standard transactions if the network parameters
	// forbid their relaying.
	if !activeNetParams.RelayNonStdTxs {
		err := checkTransactionStandard(tx, txType, nextBlockHeight,
			mp.cfg.TimeSource, mp.cfg.MinRelayTxFee)
		if err != nil {
			// Attempt to extract a reject code from the error so
			// it can be retained.  When not possible, fall back to
			// a non standard error.
			rejectCode, found := extractRejectCode(err)
			if !found {
				rejectCode = wire.RejectNonstandard
			}
			str := fmt.Sprintf("transaction %v is not standard: %v",
				txHash, err)
			return nil, txRuleError(rejectCode, str)
		}
	}

	// If the transaction is a ticket, ensure that it meets the next
	// stake difficulty.
	if txType == stake.TxTypeSStx {
		sDiff, err := mp.cfg.NextStakeDifficulty()
		if err != nil {
			// This is an unexpected error so don't turn it into a
			// rule error.
			return nil, err
		}

		if tx.MsgTx().TxOut[0].Value < sDiff {
			str := fmt.Sprintf("transaction %v has not enough funds "+
				"to meet stake difficuly (ticket diff %v < next diff %v)",
				txHash, tx.MsgTx().TxOut[0].Value, sDiff)
			return nil, txRuleError(wire.RejectInsufficientFee, str)
		}
	}

	// Handle stake transaction double spending exceptions.
	if (txType == stake.TxTypeSSGen) || (txType == stake.TxTypeSSRtx) {
		if txType == stake.TxTypeSSGen {
			ssGenAlreadyFound := 0
			for _, mpTx := range mp.pool {
				if mpTx.Type == stake.TxTypeSSGen {
					if mpTx.Tx.MsgTx().TxIn[1].PreviousOutPoint ==
						tx.MsgTx().TxIn[1].PreviousOutPoint {
						ssGenAlreadyFound++
					}
				}
				if ssGenAlreadyFound > maxSSGensDoubleSpends {
					str := fmt.Sprintf("transaction %v in the pool "+
						"with more than %v ssgens",
						tx.MsgTx().TxIn[1].PreviousOutPoint,
						maxSSGensDoubleSpends)
					return nil, txRuleError(wire.RejectDuplicate, str)
				}
			}
		}

		if txType == stake.TxTypeSSRtx {
			for _, mpTx := range mp.pool {
				if mpTx.Type == stake.TxTypeSSRtx {
					if mpTx.Tx.MsgTx().TxIn[0].PreviousOutPoint ==
						tx.MsgTx().TxIn[0].PreviousOutPoint {
						str := fmt.Sprintf("transaction %v in the pool "+
							" as a ssrtx. Only one ssrtx allowed.",
							tx.MsgTx().TxIn[0].PreviousOutPoint)
						return nil, txRuleError(wire.RejectDuplicate, str)
					}
				}
			}
		}
	} else {
		// The transaction may not use any of the same outputs as other
		// transactions already in the pool as that would ultimately result in a
		// double spend.  This check is intended to be quick and therefore only
		// detects double spends within the transaction pool itself.  The
		// transaction could still be double spending coins from the main chain
		// at this point.  There is a more in-depth check that happens later
		// after fetching the referenced transaction inputs from the main chain
		// which examines the actual spend data and prevents double spends.
		err = mp.checkPoolDoubleSpend(tx, txType)
		if err != nil {
			return nil, err
		}
	}

	// Votes that are on too old of blocks are rejected.
	if txType == stake.TxTypeSSGen {
		_, voteHeight, err := stake.GetSSGenBlockVotedOn(tx)
		if err != nil {
			return nil, err
		}

		if (int64(voteHeight) < curHeight-maximumVoteAgeDelta) &&
			!cfg.AllowOldVotes {
			str := fmt.Sprintf("transaction %v votes on old "+
				"block height of %v which is before the "+
				"current cutoff height of %v",
				tx.Sha(), voteHeight, curHeight-maximumVoteAgeDelta)
			return nil, txRuleError(wire.RejectNonstandard, str)
		}
	}

	// Fetch all of the transactions referenced by the inputs to this
	// transaction.  This function also attempts to fetch the transaction
	// itself to be used for detecting a duplicate transaction without
	// needing to do a separate lookup.
	txStore, err := mp.fetchInputTransactions(tx, false)
	if err != nil {
		if cerr, ok := err.(blockchain.RuleError); ok {
			return nil, chainRuleError(cerr)
		}
		return nil, err
	}

	// Don't allow the transaction if it exists in the main chain and is not
	// not already fully spent.
	if txD, exists := txStore[*txHash]; exists && txD.Err == nil {
		for _, isOutputSpent := range txD.Spent {
			if !isOutputSpent {
				return nil, txRuleError(wire.RejectDuplicate,
					"transaction already exists")
			}
		}
	}
	delete(txStore, *txHash)

	// Transaction is an orphan if any of the inputs don't exist.
	var missingParents []*chainhash.Hash
	for _, txD := range txStore {
		if txD.Err == database.ErrTxShaMissing {
			missingParents = append(missingParents, txD.Hash)
		}
	}

	if len(missingParents) > 0 {
		return missingParents, nil
	}

	// Perform several checks on the transaction inputs using the invariant
	// rules in chain for what transactions are allowed into blocks.
	// Also returns the fees associated with the transaction which will be
	// used later.
	txFee, err := blockchain.CheckTransactionInputs(tx,
		nextBlockHeight,
		txStore,
		false, // Don't check fraud proof; filled in by miner
		mp.cfg.ChainParams)
	if err != nil {
		if cerr, ok := err.(blockchain.RuleError); ok {
			return nil, chainRuleError(cerr)
		}
		return nil, err
	}

	// Don't allow transactions with non-standard inputs if the network
	// parameters forbid their relaying.
	if !activeNetParams.RelayNonStdTxs {
		err := checkInputsStandard(tx, txType, txStore)
		if err != nil {
			// Attempt to extract a reject code from the error so
			// it can be retained.  When not possible, fall back to
			// a non standard error.
			rejectCode, found := extractRejectCode(err)
			if !found {
				rejectCode = wire.RejectNonstandard
			}
			str := fmt.Sprintf("transaction %v has a non-standard "+
				"input: %v", txHash, err)
			return nil, txRuleError(rejectCode, str)
		}
	}

	// NOTE: if you modify this code to accept non-standard transactions,
	// you should add code here to check that the transaction does a
	// reasonable number of ECDSA signature verifications.

	// Don't allow transactions with an excessive number of signature
	// operations which would result in making it impossible to mine.  Since
	// the coinbase address itself can contain signature operations, the
	// maximum allowed signature operations per transaction is less than
	// the maximum allowed signature operations per block.
	numSigOps, err := blockchain.CountP2SHSigOps(tx, false,
		(txType == stake.TxTypeSSGen), txStore)
	if err != nil {
		if cerr, ok := err.(blockchain.RuleError); ok {
			return nil, chainRuleError(cerr)
		}
		return nil, err
	}

	numSigOps += blockchain.CountSigOps(tx, false, (txType == stake.TxTypeSSGen))
	if numSigOps > maxSigOpsPerTx {
		str := fmt.Sprintf("transaction %v has too many sigops: %d > %d",
			txHash, numSigOps, maxSigOpsPerTx)
		return nil, txRuleError(wire.RejectNonstandard, str)
	}

	// Don't allow transactions with fees too low to get into a mined block.
	//
	// Most miners allow a free transaction area in blocks they mine to go
	// alongside the area used for high-priority transactions as well as
	// transactions with fees.  A transaction size of up to 1000 bytes is
	// considered safe to go into this section.  Further, the minimum fee
	// calculated below on its own would encourage several small
	// transactions to avoid fees rather than one single larger transaction
	// which is more desirable.  Therefore, as long as the size of the
	// transaction does not exceeed 1000 less than the reserved space for
	// high-priority transactions, don't require a fee for it.
	// This applies to non-stake transactions only.
	serializedSize := int64(tx.MsgTx().SerializeSize())
	minFee := calcMinRequiredTxRelayFee(serializedSize, mp.cfg.MinRelayTxFee)
	if txType == stake.TxTypeRegular { // Non-stake only
		if serializedSize >= (defaultBlockPrioritySize-1000) && txFee < minFee {
			str := fmt.Sprintf("transaction %v has %v fees which is under "+
				"the required amount of %v", txHash, txFee,
				minFee)
			return nil, txRuleError(wire.RejectInsufficientFee, str)
		}
	}

	// Require that free transactions have sufficient priority to be mined
	// in the next block.  Transactions which are being added back to the
	// memory pool from blocks that have been disconnected during a reorg
	// are exempted.
	//
	// This applies to non-stake transactions only.
	if isNew && !mp.cfg.DisableRelayPriority && txFee < minFee &&
		txType == stake.TxTypeRegular {

		currentPriority := calcPriority(tx.MsgTx(), txStore,
			nextBlockHeight)
		if currentPriority <= minHighPriority {
			str := fmt.Sprintf("transaction %v has insufficient "+
				"priority (%g <= %g)", txHash,
				currentPriority, minHighPriority)
			return nil, txRuleError(wire.RejectInsufficientFee, str)
		}
	}

	// Free-to-relay transactions are rate limited here to prevent
	// penny-flooding with tiny transactions as a form of attack.
	// This applies to non-stake transactions only.
	if rateLimit && txFee < minFee && txType == stake.TxTypeRegular {
		nowUnix := time.Now().Unix()
		// we decay passed data with an exponentially decaying ~10
		// minutes window - matches bitcoind handling.
		mp.pennyTotal *= math.Pow(1.0-1.0/600.0,
			float64(nowUnix-mp.lastPennyUnix))
		mp.lastPennyUnix = nowUnix

		// Are we still over the limit?
		if mp.pennyTotal >= mp.cfg.FreeTxRelayLimit*10*1000 {
			str := fmt.Sprintf("transaction %v has been rejected "+
				"by the rate limiter due to low fees", txHash)
			return nil, txRuleError(wire.RejectInsufficientFee, str)
		}
		oldTotal := mp.pennyTotal

		mp.pennyTotal += float64(serializedSize)
		txmpLog.Tracef("rate limit: curTotal %v, nextTotal: %v, "+
			"limit %v", oldTotal, mp.pennyTotal,
			mp.cfg.FreeTxRelayLimit*10*1000)
	}

	// Set an absolute threshold for ticket rejection and obey it. Tickets
	// are treated differently in the mempool because they have a set
	// difficulty and generally a window in which they expire.
	//
	// This applies to tickets transactions only.
	minTicketFee := calcMinRequiredTxRelayFee(serializedSize, minTicketFee)
	if (txFee < minTicketFee) && txType == stake.TxTypeSStx {
		str := fmt.Sprintf("transaction %v has a %v fee which "+
			"is under the required threshold amount of %d", txHash, txFee,
			minTicketFee)
		return nil, txRuleError(wire.RejectInsufficientFee, str)
	}

	// Check whether allowHighFees is set to false (default), if so, then make sure
	// the current fee is sensible.  100 * above the minimum fee/kb seems to be a
	// reasonable amount to check.  If people would like to avoid this check
	// then they can AllowHighFees = true
	if !allowHighFees {
		maxFee := calcMinRequiredTxRelayFee(serializedSize*maxRelayFeeMultiplier,
			cfg.minRelayTxFee)
		if txFee > maxFee {
			err = fmt.Errorf("transaction %v has %v fee which is above the "+
				"allowHighFee check threshold amount of %v", txHash,
				txFee, maxFee)
			return nil, err
		}
	}

	// Verify crypto signatures for each input and reject the transaction if
	// any don't verify.
	err = blockchain.ValidateTransactionScripts(tx, txStore,
		txscript.StandardVerifyFlags, mp.cfg.SigCache)
	if err != nil {
		if cerr, ok := err.(blockchain.RuleError); ok {
			return nil, chainRuleError(cerr)
		}
		return nil, err
	}

	// Add to transaction pool.
	mp.addTransaction(txStore, tx, txType, curHeight, txFee)

	// If it's an SSGen (vote), insert it into the list of
	// votes.
	if txType == stake.TxTypeSSGen {
		err := mp.InsertVote(tx)
		if err != nil {
			return nil, err
		}
	}

	// Insert the address into the mempool address index.
	for _, txOut := range tx.MsgTx().TxOut {
		// This function returns an error, but we don't really care
		// if the script was non-standard or otherwise malformed.
		mp.indexScriptAddressToTx(txOut.Version, txOut.PkScript, tx, txType)
	}

	txmpLog.Debugf("Accepted transaction %v (pool size: %v)", txHash,
		len(mp.pool))

	return nil, nil
}

// MaybeAcceptTransaction is the main workhorse for handling insertion of new
// free-standing transactions into a memory pool.  It includes functionality
// such as rejecting duplicate transactions, ensuring transactions follow all
// rules, orphan transaction handling, and insertion into the memory pool.  The
// isOrphan parameter can be nil if the caller does not need to know whether
// or not the transaction is an orphan.
//
// This function is safe for concurrent access.
func (mp *txMemPool) MaybeAcceptTransaction(tx *dcrutil.Tx, isNew,
	rateLimit bool) ([]*chainhash.Hash, error) {
	// Protect concurrent access.
	mp.Lock()
	defer mp.Unlock()

	return mp.maybeAcceptTransaction(tx, isNew, rateLimit, true)
}

// processOrphans is the internal function which implements the public
// ProcessOrphans.  See the comment for ProcessOrphans for more details.
//
// This function MUST be called with the mempool lock held (for writes).
func (mp *txMemPool) processOrphans(hash *chainhash.Hash) []*dcrutil.Tx {
	var acceptedTxns []*dcrutil.Tx

	// Start with processing at least the passed hash.
	processHashes := list.New()
	processHashes.PushBack(hash)
	for processHashes.Len() > 0 {
		// Pop the first hash to process.
		firstElement := processHashes.Remove(processHashes.Front())
		processHash := firstElement.(*chainhash.Hash)

		// Look up all orphans that are referenced by the transaction we
		// just accepted.  This will typically only be one, but it could
		// be multiple if the referenced transaction contains multiple
		// outputs.  Skip to the next item on the list of hashes to
		// process if there are none.
		orphans, exists := mp.orphansByPrev[*processHash]
		if !exists || orphans == nil {
			continue
		}

		for _, tx := range orphans {
			// Remove the orphan from the orphan pool.  Current
			// behavior requires that all saved orphans with
			// a newly accepted parent are removed from the orphan
			// pool and potentially added to the memory pool, but
			// transactions which cannot be added to memory pool
			// (including due to still being orphans) are expunged
			// from the orphan pool.
			//
			// TODO(jrick): The above described behavior sounds
			// like a bug, and I think we should investigate
			// potentially moving orphans to the memory pool, but
			// leaving them in the orphan pool if not all parent
			// transactions are known yet.
			orphanHash := tx.Sha()
			mp.removeOrphan(orphanHash)

			// Potentially accept the transaction into the
			// transaction pool.
			missingParents, err := mp.maybeAcceptTransaction(tx,
				true, true, true)
			if err != nil {
				// TODO: Remove orphans that depend on this
				// failed transaction.
				txmpLog.Debugf("Unable to move "+
					"orphan transaction %v to mempool: %v",
					tx.Sha(), err)
				continue
			}

			if len(missingParents) > 0 {
				// Transaction is still an orphan, so add it
				// back.
				mp.addOrphan(tx)
				continue
			}

			// Add this transaction to the list of transactions
			// that are no longer orphans.
			acceptedTxns = append(acceptedTxns, tx)

			// Add this transaction to the list of transactions to
			// process so any orphans that depend on this one are
			// handled too.
			//
			// TODO(jrick): In the case that this is still an orphan,
			// we know that any other transactions in the orphan
			// pool with this orphan as their parent are still
			// orphans as well, and should be removed.  While
			// recursively calling removeOrphan and
			// maybeAcceptTransaction on these transactions is not
			// wrong per se, it is overkill if all we care about is
			// recursively removing child transactions of this
			// orphan.
			processHashes.PushBack(orphanHash)
		}
	}

	return acceptedTxns
}

// PruneStakeTx is the function which is called everytime a new block is
// processed.  The idea is any outstanding SStx that hasn't been mined in a
// certain period of time (CoinbaseMaturity) and the submitted SStx's
// stake difficulty is below the current required stake difficulty should be
// pruned from mempool since they will never be mined.  The same idea stands
// for SSGen and SSRtx
func (mp *txMemPool) PruneStakeTx(requiredStakeDifficulty, height int64) {
	// Protect concurrent access.
	mp.Lock()
	defer mp.Unlock()

	mp.pruneStakeTx(requiredStakeDifficulty, height)
}

func (mp *txMemPool) pruneStakeTx(requiredStakeDifficulty, height int64) {
	for _, tx := range mp.pool {
		txType := stake.DetermineTxType(tx.Tx)
		if txType == stake.TxTypeSStx &&
			tx.Height+int64(heightDiffToPruneTicket) < height {
			mp.removeTransaction(tx.Tx, true)
		}
		if txType == stake.TxTypeSStx &&
			tx.Tx.MsgTx().TxOut[0].Value < requiredStakeDifficulty {
			mp.removeTransaction(tx.Tx, true)
		}
		if (txType == stake.TxTypeSSRtx || txType == stake.TxTypeSSGen) &&
			tx.Height+int64(heightDiffToPruneVotes) < height {
			mp.removeTransaction(tx.Tx, true)
		}
	}
}

// PruneExpiredTx prunes expired transactions from the mempool that may no longer
// be able to be included into a block.
func (mp *txMemPool) PruneExpiredTx(height int64) {
	// Protect concurrent access.
	mp.Lock()
	defer mp.Unlock()

	mp.pruneExpiredTx(height)
}

func (mp *txMemPool) pruneExpiredTx(height int64) {
	for _, tx := range mp.pool {
		if tx.Tx.MsgTx().Expiry != 0 {
			if height >= int64(tx.Tx.MsgTx().Expiry) {
				txmpLog.Debugf("Pruning expired transaction %v from the "+
					"mempool", tx.Tx.Sha())
				mp.removeTransaction(tx.Tx, true)
			}
		}
	}
}

// ProcessOrphans determines if there are any orphans which depend on the passed
// transaction hash (it is possible that they are no longer orphans) and
// potentially accepts them to the memory pool.  It repeats the process for the
// newly accepted transactions (to detect further orphans which may no longer be
// orphans) until there are no more.
//
// It returns a slice of transactions added to the mempool.  A nil slice means
// no transactions were moved from the orphan pool to the mempool.
//
// This function is safe for concurrent access.
func (mp *txMemPool) ProcessOrphans(hash *chainhash.Hash) []*dcrutil.Tx {
	mp.Lock()
	acceptedTxns := mp.processOrphans(hash)
	mp.Unlock()

	return acceptedTxns
}

// ProcessTransaction is the main workhorse for handling insertion of new
// free-standing transactions into the memory pool.  It includes functionality
// such as rejecting duplicate transactions, ensuring transactions follow all
// rules, orphan transaction handling, and insertion into the memory pool.
//
// It returns a slice of transactions added to the mempool.  When the
// error is nil, the list will include the passed transaction itself along
// with any additional orphan transaactions that were added as a result of
// the passed one being accepted.
//
// This function is safe for concurrent access.
func (mp *txMemPool) ProcessTransaction(tx *dcrutil.Tx, allowOrphan,
	rateLimit, allowHighFees bool) ([]*dcrutil.Tx, error) {
	// Protect concurrent access.
	mp.Lock()
	defer mp.Unlock()

	txmpLog.Tracef("Processing transaction %v", tx.Sha())

	// Potentially accept the transaction to the memory pool.
	missingParents, err := mp.maybeAcceptTransaction(tx, true, rateLimit, allowHighFees)
	if err != nil {
		return nil, err
	}

	// If len(missingParents) == 0 then we know the tx is NOT an orphan
	if len(missingParents) == 0 {
		// Accept any orphan transactions that depend on this
		// transaction (they are no longer orphans if all inputs are
		// now available) and repeat for those accepted transactions
		// until there are no more.
		newTxs := mp.processOrphans(tx.Sha())
		acceptedTxs := make([]*dcrutil.Tx, len(newTxs)+1)

		// Add the parent transaction first so remote nodes
		// do not add orphans.
		acceptedTxs[0] = tx
		copy(acceptedTxs[1:], newTxs)

		return acceptedTxs, nil
	}

	// The transaction is an orphan (has inputs missing).  Reject
	// it if the flag to allow orphans is not set.
	if !allowOrphan {
		// Only use the first missing parent transaction in
		// the error message.
		//
		// NOTE: RejectDuplicate is really not an accurate
		// reject code here, but it matches the reference
		// implementation and there isn't a better choice due
		// to the limited number of reject codes.  Missing
		// inputs is assumed to mean they are already spent
		// which is not really always the case.
		str := fmt.Sprintf("orphan transaction %v references "+
			"outputs of unknown or fully-spent "+
			"transaction %v", tx.Sha(), missingParents[0])
		return nil, txRuleError(wire.RejectDuplicate, str)
	}

	// Potentially add the orphan transaction to the orphan pool.
	err = mp.maybeAddOrphan(tx)
	if err != nil {
		return nil, err
	}

	return nil, nil
}

// Count returns the number of transactions in the main pool.  It does not
// include the orphan pool.
//
// This function is safe for concurrent access.
func (mp *txMemPool) Count() int {
	mp.RLock()
	defer mp.RUnlock()

	return len(mp.pool)
}

// TxShas returns a slice of hashes for all of the transactions in the memory
// pool.
//
// This function is safe for concurrent access.
func (mp *txMemPool) TxShas() []*chainhash.Hash {
	mp.RLock()
	defer mp.RUnlock()

	hashes := make([]*chainhash.Hash, len(mp.pool))
	i := 0
	for hash := range mp.pool {
		hashCopy := hash
		hashes[i] = &hashCopy
		i++
	}

	return hashes
}

// TxDescs returns a slice of descriptors for all the transactions in the pool.
// The descriptors are to be treated as read only.
//
// This function is safe for concurrent access.
func (mp *txMemPool) TxDescs() []*mempoolTxDesc {
	mp.RLock()
	defer mp.RUnlock()

	descs := make([]*mempoolTxDesc, len(mp.pool))
	i := 0
	for _, desc := range mp.pool {
		descs[i] = desc
		i++
	}

	return descs
}

// MiningDescs returns a slice of mining descriptors for all the transactions
// in the pool.
//
// This is part of the mining.TxSource interface implementation and is safe for
// concurrent access as required by the interface contract.
func (mp *txMemPool) MiningDescs() []*mining.TxDesc {
	mp.RLock()
	defer mp.RUnlock()

	descs := make([]*mining.TxDesc, len(mp.pool))
	i := 0
	for _, desc := range mp.pool {
		descs[i] = &desc.TxDesc
		i++
	}

	return descs
}

// LastUpdated returns the last time a transaction was added to or removed from
// the main pool.  It does not include the orphan pool.
//
// This function is safe for concurrent access.
func (mp *txMemPool) LastUpdated() time.Time {
	return time.Unix(atomic.LoadInt64(&mp.lastUpdated), 0)
}

// CheckIfTxsExist checks a list of transaction hashes against the mempool
// and returns true if they all exist in the mempool, otherwise false.
//
// This function is safe for concurrent access.
func (mp *txMemPool) CheckIfTxsExist(hashes []chainhash.Hash) bool {
	mp.RLock()
	defer mp.RUnlock()

	inPool := true
	for _, h := range hashes {
		if _, exists := mp.pool[h]; !exists {
			inPool = false
			break
		}
	}

	return inPool
}

// newTxMemPool returns a new memory pool for validating and storing standalone
// transactions until they are mined into a block.
func newTxMemPool(cfg *mempoolConfig) *txMemPool {
	memPool := &txMemPool{
		cfg:           *cfg,
		pool:          make(map[chainhash.Hash]*mempoolTxDesc),
		orphans:       make(map[chainhash.Hash]*dcrutil.Tx),
		orphansByPrev: make(map[chainhash.Hash]map[chainhash.Hash]*dcrutil.Tx),
		outpoints:     make(map[wire.OutPoint]*dcrutil.Tx),
		votes:         make(map[chainhash.Hash][]*VoteTx),
	}

	if cfg.EnableAddrIndex {
		memPool.addrindex = make(map[string]map[chainhash.Hash]struct{})
	}
	return memPool
}<|MERGE_RESOLUTION|>--- conflicted
+++ resolved
@@ -1021,14 +1021,9 @@
 
 // FilterTransactionsByAddress returns all transactions currently in the
 // mempool that either create an output to the passed address or spend a
-<<<<<<< HEAD
-// previously created ouput to the address.
+// previously created output to the address.
 func (mp *txMemPool) FilterTransactionsByAddress(
 	addr dcrutil.Address) ([]*dcrutil.Tx, error) {
-=======
-// previously created output to the address.
-func (mp *txMemPool) FilterTransactionsByAddress(addr btcutil.Address) ([]*btcutil.Tx, error) {
->>>>>>> eb882f39
 	// Protect concurrent access.
 	mp.RLock()
 	defer mp.RUnlock()
@@ -1549,7 +1544,7 @@
 	return acceptedTxns
 }
 
-// PruneStakeTx is the function which is called everytime a new block is
+// PruneStakeTx is the function which is called every time a new block is
 // processed.  The idea is any outstanding SStx that hasn't been mined in a
 // certain period of time (CoinbaseMaturity) and the submitted SStx's
 // stake difficulty is below the current required stake difficulty should be
