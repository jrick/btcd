--- conflicted
+++ resolved
@@ -31,21 +31,6 @@
 	// mempoolHeight is the height used for the "block" height field of the
 	// contextual transaction information provided in a transaction store.
 	mempoolHeight = 0x7fffffff
-<<<<<<< HEAD
-
-	// maxOrphanTransactions is the maximum number of orphan transactions
-	// that can be queued.
-	maxOrphanTransactions = 1000
-
-	// maxOrphanTxSize is the maximum size allowed for orphan transactions.
-	// This helps prevent memory exhaustion attacks from sending a lot of
-	// of big orphans.
-	maxOrphanTxSize = 5000
-
-	// maxSigOpsPerTx is the maximum number of signature operations
-	// in a single transaction we will relay or mine.  It is a fraction
-	// of the max signature operations for a block.
-	maxSigOpsPerTx = blockchain.MaxSigOpsPerBlock / 5
 
 	// minTicketFee is the minimum fee per KB in atoms that is required for
 	// a ticket to enter the mempool.
@@ -75,8 +60,6 @@
 	// maxNullDataOutputs is the maximum number of OP_RETURN null data
 	// pushes in a transaction, after which it is considered non-standard.
 	maxNullDataOutputs = 4
-=======
->>>>>>> 123ff368
 )
 
 // VoteTx is a struct describing a block vote (SSGen).
@@ -98,36 +81,16 @@
 
 // mempoolConfig is a descriptor containing the memory pool configuration.
 type mempoolConfig struct {
-<<<<<<< HEAD
 	// ChainParams identifies which chain parameters the mempool is
 	// associated with.
 	ChainParams *chaincfg.Params
 
-	// DisableRelayPriority defines whether to relay free or low-fee
-	// transactions that do not have enough priority to be relayed.
-	DisableRelayPriority bool
-
-=======
->>>>>>> 123ff368
 	// EnableAddrIndex defines whether the address index should be enabled.
 	EnableAddrIndex bool
 
 	// FetchTransactionStore defines the function to use to fetch
 	// transacation information.
 	FetchTransactionStore func(*dcrutil.Tx, bool, bool) (blockchain.TxStore, error)
-
-<<<<<<< HEAD
-	// FreeTxRelayLimit defines the given amount in thousands of bytes
-	// per minute that transactions with no fee are rate limited to.
-	FreeTxRelayLimit float64
-
-	// MaxOrphanTxs defines the maximum number of orphan transactions to
-	// keep in memory.
-	MaxOrphanTxs int
-
-	// MinRelayTxFee defines the minimum transaction fee in BTC/kB to be
-	// considered a non-zero fee.
-	MinRelayTxFee dcrutil.Amount
 
 	// NewestSha defines the function to retrieve the newest sha.
 	NewestSha func() (*chainhash.Hash, int64, error)
@@ -137,18 +100,10 @@
 	//
 	// This function must be safe for concurrent access.
 	NextStakeDifficulty func() (int64, error)
-=======
-	// NewestSha defines the function to retrieve the newest sha
-	NewestSha func() (*wire.ShaHash, int32, error)
 
 	// Policy defines the various mempool configuration options related
 	// to policy.
 	Policy mempoolPolicy
-
-	// RelayNtfnChan defines the channel to send newly accepted transactions
-	// to.  If unset or set to nil, notifications will not be sent.
-	RelayNtfnChan chan *btcutil.Tx
->>>>>>> 123ff368
 
 	// SigCache defines a signature cache to use.
 	SigCache *txscript.SigCache
@@ -184,7 +139,7 @@
 
 	// MinRelayTxFee defines the minimum transaction fee in BTC/kB to be
 	// considered a non-zero fee.
-	MinRelayTxFee btcutil.Amount
+	MinRelayTxFee dcrutil.Amount
 }
 
 // txMemPool is used as a source of transactions that need to be mined into
@@ -1166,13 +1121,8 @@
 	// Don't allow non-standard transactions if the network parameters
 	// forbid their relaying.
 	if !activeNetParams.RelayNonStdTxs {
-<<<<<<< HEAD
 		err := checkTransactionStandard(tx, txType, nextBlockHeight,
-			mp.cfg.TimeSource, mp.cfg.MinRelayTxFee)
-=======
-		err := checkTransactionStandard(tx, nextBlockHeight,
 			mp.cfg.TimeSource, mp.cfg.Policy.MinRelayTxFee)
->>>>>>> 123ff368
 		if err != nil {
 			// Attempt to extract a reject code from the error so
 			// it can be retained.  When not possible, fall back to
@@ -1358,14 +1308,9 @@
 		}
 		return nil, err
 	}
-<<<<<<< HEAD
 
 	numSigOps += blockchain.CountSigOps(tx, false, (txType == stake.TxTypeSSGen))
-	if numSigOps > maxSigOpsPerTx {
-=======
-	numSigOps += blockchain.CountSigOps(tx)
 	if numSigOps > mp.cfg.Policy.MaxSigOpsPerTx {
->>>>>>> 123ff368
 		str := fmt.Sprintf("transaction %v has too many sigops: %d > %d",
 			txHash, numSigOps, mp.cfg.Policy.MaxSigOpsPerTx)
 		return nil, txRuleError(wire.RejectNonstandard, str)
@@ -1384,8 +1329,8 @@
 	// high-priority transactions, don't require a fee for it.
 	// This applies to non-stake transactions only.
 	serializedSize := int64(tx.MsgTx().SerializeSize())
-<<<<<<< HEAD
-	minFee := calcMinRequiredTxRelayFee(serializedSize, mp.cfg.MinRelayTxFee)
+	minFee := calcMinRequiredTxRelayFee(serializedSize,
+		mp.cfg.Policy.MinRelayTxFee)
 	if txType == stake.TxTypeRegular { // Non-stake only
 		if serializedSize >= (defaultBlockPrioritySize-1000) && txFee < minFee {
 			str := fmt.Sprintf("transaction %v has %v fees which is under "+
@@ -1393,30 +1338,17 @@
 				minFee)
 			return nil, txRuleError(wire.RejectInsufficientFee, str)
 		}
-=======
-	minFee := calcMinRequiredTxRelayFee(serializedSize,
-		mp.cfg.Policy.MinRelayTxFee)
-	if serializedSize >= (defaultBlockPrioritySize-1000) && txFee < minFee {
-		str := fmt.Sprintf("transaction %v has %d fees which is under "+
-			"the required amount of %d", txHash, txFee,
-			minFee)
-		return nil, txRuleError(wire.RejectInsufficientFee, str)
->>>>>>> 123ff368
 	}
 
 	// Require that free transactions have sufficient priority to be mined
 	// in the next block.  Transactions which are being added back to the
 	// memory pool from blocks that have been disconnected during a reorg
 	// are exempted.
-<<<<<<< HEAD
 	//
 	// This applies to non-stake transactions only.
-	if isNew && !mp.cfg.DisableRelayPriority && txFee < minFee &&
+	if isNew && !mp.cfg.Policy.DisableRelayPriority && txFee < minFee &&
 		txType == stake.TxTypeRegular {
 
-=======
-	if isNew && !mp.cfg.Policy.DisableRelayPriority && txFee < minFee {
->>>>>>> 123ff368
 		currentPriority := calcPriority(tx.MsgTx(), txStore,
 			nextBlockHeight)
 		if currentPriority <= minHighPriority {
