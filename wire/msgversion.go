// Copyright (c) 2013-2016 The btcsuite developers
// Copyright (c) 2015 The Decred developers
// Use of this source code is governed by an ISC
// license that can be found in the LICENSE file.

package wire

import (
	"bytes"
	"fmt"
	"io"
	"net"
	"strings"
	"time"
)

// MaxUserAgentLen is the maximum allowed length for the user agent field in a
// version message (MsgVersion).
const MaxUserAgentLen = 2000

// DefaultUserAgent for wire in the stack
<<<<<<< HEAD
const DefaultUserAgent = "/dcrwire:0.1.0/"
=======
const DefaultUserAgent = "/btcwire:0.4.0/"
>>>>>>> ae00fff1

// MsgVersion implements the Message interface and represents a decred version
// message.  It is used for a peer to advertise itself as soon as an outbound
// connection is made.  The remote peer then uses this information along with
// its own to negotiate.  The remote peer must then respond with a version
// message of its own containing the negotiated values followed by a verack
// message (MsgVerAck).  This exchange must take place before any further
// communication is allowed to proceed.
type MsgVersion struct {
	// Version of the protocol the node is using.
	ProtocolVersion int32

	// Bitfield which identifies the enabled services.
	Services ServiceFlag

	// Time the message was generated.  This is encoded as an int64 on the wire.
	Timestamp time.Time

	// Address of the remote peer.
	AddrYou NetAddress

	// Address of the local peer.
	AddrMe NetAddress

	// Unique value associated with message that is used to detect self
	// connections.
	Nonce uint64

	// The user agent that generated messsage.  This is a encoded as a varString
	// on the wire.  This has a max length of MaxUserAgentLen.
	UserAgent string

	// Last block seen by the generator of the version message.
	LastBlock int32

	// Don't announce transactions to peer.
	DisableRelayTx bool
}

// HasService returns whether the specified service is supported by the peer
// that generated the message.
func (msg *MsgVersion) HasService(service ServiceFlag) bool {
	return msg.Services&service == service
}

// AddService adds service as a supported service by the peer generating the
// message.
func (msg *MsgVersion) AddService(service ServiceFlag) {
	msg.Services |= service
}

// BtcDecode decodes r using the decred protocol encoding into the receiver.
// The version message is special in that the protocol version hasn't been
// negotiated yet.  As a result, the pver field is ignored and any fields which
// are added in new versions are optional.  This also mean that r must be a
// *bytes.Buffer so the number of remaining bytes can be ascertained.
//
// This is part of the Message interface implementation.
func (msg *MsgVersion) BtcDecode(r io.Reader, pver uint32) error {
	buf, ok := r.(*bytes.Buffer)
	if !ok {
		return fmt.Errorf("MsgVersion.BtcDecode reader is not a " +
			"*bytes.Buffer")
	}

	var sec int64
	err := readElements(buf, &msg.ProtocolVersion, &msg.Services, &sec)
	if err != nil {
		return err
	}
	msg.Timestamp = time.Unix(sec, 0)

	err = readNetAddress(buf, pver, &msg.AddrYou, false)
	if err != nil {
		return err
	}

	// Protocol versions >= 106 added a from address, nonce, and user agent
	// field and they are only considered present if there are bytes
	// remaining in the message.
	if buf.Len() > 0 {
		err = readNetAddress(buf, pver, &msg.AddrMe, false)
		if err != nil {
			return err
		}
	}
	if buf.Len() > 0 {
		err = readElement(buf, &msg.Nonce)
		if err != nil {
			return err
		}
	}
	if buf.Len() > 0 {
		userAgent, err := ReadVarString(buf, pver)
		if err != nil {
			return err
		}
		err = validateUserAgent(userAgent)
		if err != nil {
			return err
		}
		msg.UserAgent = userAgent
	}

	// Protocol versions >= 209 added a last known block field.  It is only
	// considered present if there are bytes remaining in the message.
	if buf.Len() > 0 {
		err = readElement(buf, &msg.LastBlock)
		if err != nil {
			return err
		}
	}

	// There was no relay transactions field before BIP0037Version, but
	// the default behavior prior to the addition of the field was to always
	// relay transactions.
	if buf.Len() > 0 {
		// It's safe to ignore the error here since the buffer has at
		// least one byte and that byte will result in a boolean value
		// regardless of its value.  Also, the wire encoding for the
		// field is true when transactions should be relayed, so reverse
		// it for the DisableRelayTx field.
		var relayTx bool
		readElement(r, &relayTx)
		msg.DisableRelayTx = !relayTx
	}

	return nil
}

// BtcEncode encodes the receiver to w using the decred protocol encoding.
// This is part of the Message interface implementation.
func (msg *MsgVersion) BtcEncode(w io.Writer, pver uint32) error {
	err := validateUserAgent(msg.UserAgent)
	if err != nil {
		return err
	}

	err = writeElements(w, msg.ProtocolVersion, msg.Services,
		msg.Timestamp.Unix())
	if err != nil {
		return err
	}

	err = writeNetAddress(w, pver, &msg.AddrYou, false)
	if err != nil {
		return err
	}

	err = writeNetAddress(w, pver, &msg.AddrMe, false)
	if err != nil {
		return err
	}

	err = writeElement(w, msg.Nonce)
	if err != nil {
		return err
	}

	err = WriteVarString(w, pver, msg.UserAgent)
	if err != nil {
		return err
	}

	err = writeElement(w, msg.LastBlock)
	if err != nil {
		return err
	}

	err = writeElement(w, !msg.DisableRelayTx)
	if err != nil {
		return err
	}

	return nil
}

// Command returns the protocol command string for the message.  This is part
// of the Message interface implementation.
func (msg *MsgVersion) Command() string {
	return CmdVersion
}

// MaxPayloadLength returns the maximum length the payload can be for the
// receiver.  This is part of the Message interface implementation.
func (msg *MsgVersion) MaxPayloadLength(pver uint32) uint32 {
	// XXX: <= 106 different

	// Protocol version 4 bytes + services 8 bytes + timestamp 8 bytes +
	// remote and local net addresses + nonce 8 bytes + length of user
	// agent (varInt) + max allowed useragent length + last block 4 bytes +
	// relay transactions flag 1 byte.
	return 33 + (maxNetAddressPayload(pver) * 2) + MaxVarIntPayload +
		MaxUserAgentLen
}

// NewMsgVersion returns a new decred version message that conforms to the
// Message interface using the passed parameters and defaults for the remaining
// fields.
func NewMsgVersion(me *NetAddress, you *NetAddress, nonce uint64,
	lastBlock int32) *MsgVersion {

	// Limit the timestamp to one second precision since the protocol
	// doesn't support better.
	return &MsgVersion{
		ProtocolVersion: int32(ProtocolVersion),
		Services:        0,
		Timestamp:       time.Unix(time.Now().Unix(), 0),
		AddrYou:         *you,
		AddrMe:          *me,
		Nonce:           nonce,
		UserAgent:       DefaultUserAgent,
		LastBlock:       lastBlock,
		DisableRelayTx:  false,
	}
}

// NewMsgVersionFromConn is a convenience function that extracts the remote
// and local address from conn and returns a new decred version message that
// conforms to the Message interface.  See NewMsgVersion.
func NewMsgVersionFromConn(conn net.Conn, nonce uint64,
	lastBlock int32) (*MsgVersion, error) {

	// Don't assume any services until we know otherwise.
	lna, err := NewNetAddress(conn.LocalAddr(), 0)
	if err != nil {
		return nil, err
	}

	// Don't assume any services until we know otherwise.
	rna, err := NewNetAddress(conn.RemoteAddr(), 0)
	if err != nil {
		return nil, err
	}

	return NewMsgVersion(lna, rna, nonce, lastBlock), nil
}

// validateUserAgent checks userAgent length against MaxUserAgentLen
func validateUserAgent(userAgent string) error {
	if len(userAgent) > MaxUserAgentLen {
		str := fmt.Sprintf("user agent too long [len %v, max %v]",
			len(userAgent), MaxUserAgentLen)
		return messageError("MsgVersion", str)
	}
	return nil
}

// AddUserAgent adds a user agent to the user agent string for the version
// message.  The version string is not defined to any strict format, although
// it is recommended to use the form "major.minor.revision" e.g. "2.6.41".
func (msg *MsgVersion) AddUserAgent(name string, version string,
	comments ...string) error {

	newUserAgent := fmt.Sprintf("%s:%s", name, version)
	if len(comments) != 0 {
		newUserAgent = fmt.Sprintf("%s(%s)", newUserAgent,
			strings.Join(comments, "; "))
	}
	newUserAgent = fmt.Sprintf("%s%s/", msg.UserAgent, newUserAgent)
	err := validateUserAgent(newUserAgent)
	if err != nil {
		return err
	}
	msg.UserAgent = newUserAgent
	return nil
}<|MERGE_RESOLUTION|>--- conflicted
+++ resolved
@@ -19,11 +19,7 @@
 const MaxUserAgentLen = 2000
 
 // DefaultUserAgent for wire in the stack
-<<<<<<< HEAD
-const DefaultUserAgent = "/dcrwire:0.1.0/"
-=======
-const DefaultUserAgent = "/btcwire:0.4.0/"
->>>>>>> ae00fff1
+const DefaultUserAgent = "/dcrwire:0.2.0/"
 
 // MsgVersion implements the Message interface and represents a decred version
 // message.  It is used for a peer to advertise itself as soon as an outbound
