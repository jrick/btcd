--- conflicted
+++ resolved
@@ -1,9 +1,5 @@
-<<<<<<< HEAD
-// Copyright (c) 2013-2015 The btcsuite developers
-// Copyright (c) 2015-2016 The Decred developers
-=======
 // Copyright (c) 2013-2016 The btcsuite developers
->>>>>>> a6bf1d98
+// Copyright (c) 2015-2017 The Decred developers
 // Use of this source code is governed by an ISC
 // license that can be found in the LICENSE file.
 
