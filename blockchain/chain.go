--- conflicted
+++ resolved
@@ -2108,7 +2108,6 @@
 	}
 
 	b := BlockChain{
-<<<<<<< HEAD
 		checkpointsByHeight:     checkpointsByHeight,
 		db:                      config.DB,
 		tmdb:                    config.TMDB,
@@ -2116,7 +2115,6 @@
 		notifications:           config.Notifications,
 		sigCache:                config.SigCache,
 		indexManager:            config.IndexManager,
-		root:                    nil,
 		bestNode:                nil,
 		index:                   make(map[chainhash.Hash]*blockNode),
 		depNodes:                make(map[chainhash.Hash][]*blockNode),
@@ -2125,20 +2123,6 @@
 		blockCache:              make(map[chainhash.Hash]*dcrutil.Block),
 		mainchainBlockCache:     make(map[chainhash.Hash]*dcrutil.Block),
 		mainchainBlockCacheSize: int(params.CoinbaseMaturity) + 1,
-=======
-		checkpointsByHeight: checkpointsByHeight,
-		db:                  config.DB,
-		chainParams:         params,
-		notifications:       config.Notifications,
-		sigCache:            config.SigCache,
-		indexManager:        config.IndexManager,
-		bestNode:            nil,
-		index:               make(map[wire.ShaHash]*blockNode),
-		depNodes:            make(map[wire.ShaHash][]*blockNode),
-		orphans:             make(map[wire.ShaHash]*orphanBlock),
-		prevOrphans:         make(map[wire.ShaHash][]*orphanBlock),
-		blockCache:          make(map[wire.ShaHash]*btcutil.Block),
->>>>>>> de4fb243
 	}
 
 	// Initialize the chain state from the passed database.  When the db
