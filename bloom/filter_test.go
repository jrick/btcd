--- conflicted
+++ resolved
@@ -1,9 +1,5 @@
-<<<<<<< HEAD
-// Copyright (c) 2013, 2014 The btcsuite developers
-// Copyright (c) 2015 The Decred developers
-=======
-// Copyright (c) 2013, 2014, 2016 The btcsuite developers
->>>>>>> 44e30308
+// Copyright (c) 2013-2016 The btcsuite developers
+// Copyright (c) 2015-2016 The Decred developers
 // Use of this source code is governed by an ISC
 // license that can be found in the LICENSE file.
 
@@ -132,7 +128,7 @@
 
 	for _, test := range tests {
 		// Convert test input to appropriate types.
-		hash, err := wire.NewShaHashFromStr(test.hash)
+		hash, err := chainhash.NewHashFromStr(test.hash)
 		if err != nil {
 			t.Errorf("NewShaHashFromStr unexpected error: %v", err)
 			continue
