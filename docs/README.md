<<<<<<< HEAD
### Table of Contents
1. [About](#About)
2. [Getting Started](#GettingStarted)
    1. [Installation](#Installation)
        1. [Windows](#WindowsInstallation)
        2. [Linux/BSD/MacOSX/POSIX](#PosixInstallation)
    2. [Configuration](#Configuration)
    3. [Controlling and Querying dcrd via dcrctl](#DcrctlConfig)
    4. [Mining](#Mining)
3. [Help](#Help)
    1. [Startup](#Startup)
        1. [Using bootstrap.dat](#BootstrapDat)
    2. [Network Configuration](#NetworkConfig)
    3. [Wallet](#Wallet)
4. [Contact](#Contact)
    1. [IRC](#ContactIRC)
    2. [Mailing Lists](#MailingLists)
5. [Developer Resources](#DeveloperResources)
    1. [Code Contribution Guidelines](#ContributionGuidelines)
    2. [JSON-RPC Reference](#JSONRPCReference)
    3. [The Decred-related Go Packages](#GoPackages)

<a name="About" />
### 1. About
dcrd is a full node decred implementation written in [Go](http://golang.org),
licensed under the [copyfree](http://www.copyfree.org) ISC License.

This project is currently under active development and is in a Beta state. It is
extremely stable and has been in production use since February 2016.

It also properly relays newly mined blocks, maintains a transaction pool, and
relays individual transactions that have not yet made it into a block. It
ensures all individual transactions admitted to the pool follow the rules
required into the block chain and also includes the vast majority of the more
strict checks which filter transactions based on miner requirements ("standard"
transactions).

<a name="GettingStarted" />
### 2. Getting Started

<a name="Installation" />
**2.1 Installation**<br />

The first step is to install dcrd.  See one of the following sections for
details on how to install on the supported operating systems.

<a name="WindowsInstallation" />
**2.1.1 Windows Installation**<br />

* Install the MSI available at: https://github.com/decred/dcrd/releases
* Launch dcrd from the Start Menu

<a name="PosixInstallation" />
**2.1.2 Linux/BSD/MacOSX/POSIX Installation**<br />

* Install Go according to the installation instructions here: http://golang.org/doc/install
* Run the following command to ensure your Go version is at least version 1.2: `$ go version`
* Run the following command to obtain dcrd, its dependencies, and install it: `$ go get github.com/decred/dcrd/...`<br />
  * To upgrade, run the following command: `$ go get -u github.com/decred/dcrd/...`
* Run dcrd: `$ dcrd`

<a name="Configuration" />
**2.2 Configuration**<br />

dcrd has a number of [configuration](http://godoc.org/github.com/decred/dcrd)
options, which can be viewed by running: `$ dcrd --help`.

<a name="DcrctlConfig" />
**2.3 Controlling and Querying dcrd via dcrctl**<br />

dcrctl is a command line utility that can be used to both control and query dcrd
via [RPC](http://www.wikipedia.org/wiki/Remote_procedure_call).  dcrd does
**not** enable its RPC server by default;  You must configure at minimum both an
RPC username and password or both an RPC limited username and password:

* dcrd.conf configuration file
```
[Application Options]
rpcuser=myuser
rpcpass=SomeDecentp4ssw0rd
rpclimituser=mylimituser
rpclimitpass=Limitedp4ssw0rd
```
* dcrctl.conf configuration file
```
[Application Options]
rpcuser=myuser
rpcpass=SomeDecentp4ssw0rd
```
OR
```
[Application Options]
rpclimituser=mylimituser
rpclimitpass=Limitedp4ssw0rd
```
For a list of available options, run: `$ dcrctl --help`

<a name="Mining" />
**2.4 Mining**<br />
dcrd supports both the `getwork` and `getblocktemplate` RPCs although the
`getwork` RPC is deprecated and will likely be removed in a future release.
The limited user cannot access these RPCs.<br />

**1. Add the payment addresses with the `miningaddr` option.**<br />

```
[Application Options]
rpcuser=myuser
rpcpass=SomeDecentp4ssw0rd
miningaddr=12c6DSiU4Rq3P4ZxziKxzrL5LmMBrzjrJX
miningaddr=1M83ju3EChKYyysmM2FXtLNftbacagd8FR
```

**2. Add dcrd's RPC TLS certificate to system Certificate Authority list.**<br />

`cgminer` uses [curl](http://curl.haxx.se/) to fetch data from the RPC server.
Since curl validates the certificate by default, we must install the `dcrd` RPC
certificate into the default system Certificate Authority list.

**Ubuntu**<br />

1. Copy rpc.cert to /usr/share/ca-certificates: `# cp /home/user/.dcrd/rpc.cert /usr/share/ca-certificates/dcrd.crt`<br />
2. Add dcrd.crt to /etc/ca-certificates.conf: `# echo dcrd.crt >> /etc/ca-certificates.conf`<br />
3. Update the CA certificate list: `# update-ca-certificates`<br />

**3. Set your mining software url to use https.**<br />

`$ cgminer -o https://127.0.0.1:9109 -u rpcuser -p rpcpassword`

<a name="Help" />
### 3. Help

<a name="Startup" />
**3.1 Startup**<br />

Typically dcrd will run and start downloading the block chain with no extra
configuration necessary, however, there is an optional method to use a
`bootstrap.dat` file that may speed up the initial block chain download process.

<a name="BootstrapDat" />
**3.1.1 bootstrap.dat**<br />
* [Using bootstrap.dat](https://github.com/decred/dcrd/tree/master/docs/using_bootstrap_dat.md)

<a name="NetworkConfig" />
**3.1.2 Network Configuration**<br />
* [What Ports Are Used by Default?](https://github.com/decred/dcrd/tree/master/docs/default_ports.md)
* [How To Listen on Specific Interfaces](https://github.com/decred/dcrd/tree/master/docs/configure_peer_server_listen_interfaces.md)
* [How To Configure RPC Server to Listen on Specific Interfaces](https://github.com/decred/dcrd/tree/master/docs/configure_rpc_server_listen_interfaces.md)
* [Configuring dcrd with Tor](https://github.com/decred/dcrd/tree/master/docs/configuring_tor.md)

<a name="Wallet" />
**3.1 Wallet**<br />

dcrd was intentionally developed without an integrated wallet for security
reasons.  Please see [dcrwallet](https://github.com/decred/dcrwallet) for more
information.

<a name="Contact" />
### 4. Contact

<a name="ContactIRC" />
**4.1 IRC**<br />
* [irc.freenode.net](irc://irc.freenode.net), channel #dcrd

<a name="MailingLists" />
**4.2 Mailing Lists**<br />
* <a href="mailto:dcrd+subscribe@opensource.conformal.com">dcrd</a>: discussion
  of dcrd and its packages.
* <a href="mailto:dcrd-commits+subscribe@opensource.conformal.com">dcrd-commits</a>:
  readonly mail-out of source code changes.

<a name="DeveloperResources" />
### 5. Developer Resources

<a name="ContributionGuidelines" />
* [Code Contribution Guidelines](https://github.com/decred/dcrd/tree/master/docs/code_contribution_guidelines.md)
<a name="JSONRPCReference" />
* [JSON-RPC Reference](https://github.com/decred/dcrd/tree/master/docs/json_rpc_api.md)
    * [RPC Examples](https://github.com/decred/dcrd/tree/master/docs/json_rpc_api.md#ExampleCode)
<a name="GoPackages" />
* The Decred-related Go Packages:
    * [dcrrpcclient](https://github.com/decred/dcrrpcclient) - Implements a
	  robust and easy to use Websocket-enabled Decred JSON-RPC client
    * [dcrjson](https://github.com/decred/dcrjson) - Provides an extensive API
	  for the underlying JSON-RPC command and return values
    * [wire](https://github.com/decred/dcrd/tree/master/wire) - Implements the
	  Decred wire protocol
    * [peer](https://github.com/decred/dcrd/tree/master/peer) -
	  Provides a common base for creating and managing Decred network peers.
    * [blockchain](https://github.com/decred/dcrd/tree/master/blockchain) -
	  Implements Decred block handling and chain selection rules
    * [txscript](https://github.com/decred/dcrd/tree/master/txscript) -
	  Implements the Decred transaction scripting language
    * [dcrec](https://github.com/decred/dcrd/tree/master/dcrec) - Implements
	  support for the elliptic curve cryptographic functions needed for the
	  Decred scripts
    * [database](https://github.com/decred/dcrd/tree/master/database) -
	  Provides a database interface for the Decred block chain
    * [dcrutil](https://github.com/decred/dcrutil) - Provides Decred-specific
	  convenience functions and types
=======
### Table of Contents
1. [About](#About)
2. [Getting Started](#GettingStarted)
    1. [Installation](#Installation)
        1. [Windows](#WindowsInstallation)
        2. [Linux/BSD/MacOSX/POSIX](#PosixInstallation)
          1. [Gentoo Linux](#GentooInstallation)
    2. [Configuration](#Configuration)
    3. [Controlling and Querying btcd via btcctl](#BtcctlConfig)
    4. [Mining](#Mining)
3. [Help](#Help)
    1. [Startup](#Startup)
        1. [Using bootstrap.dat](#BootstrapDat)
    2. [Network Configuration](#NetworkConfig)
    3. [Wallet](#Wallet)
4. [Contact](#Contact)
    1. [IRC](#ContactIRC)
    2. [Mailing Lists](#MailingLists)
5. [Developer Resources](#DeveloperResources)
    1. [Code Contribution Guidelines](#ContributionGuidelines)
    2. [JSON-RPC Reference](#JSONRPCReference)
    3. [The btcsuite Bitcoin-related Go Packages](#GoPackages)

<a name="About" />
### 1. About
btcd is a full node bitcoin implementation written in [Go](http://golang.org),
licensed under the [copyfree](http://www.copyfree.org) ISC License.

This project is currently under active development and is in a Beta state.  It
is extremely stable and has been in production use since October 2013.

It currently properly downloads, validates, and serves the block chain using the
exact rules (including bugs) for block acceptance as the reference
implementation, [bitcoind](https://github.com/bitcoin/bitcoin).  We have taken
great care to avoid btcd causing a fork to the block chain. It passes all of
the '[official](https://github.com/TheBlueMatt/test-scripts/)' block acceptance
tests.

It also properly relays newly mined blocks, maintains a transaction pool, and
relays individual transactions that have not yet made it into a block. It
ensures all individual transactions admitted to the pool follow the rules
required into the block chain and also includes the vast majority of the more
strict checks which filter transactions based on miner requirements ("standard"
transactions).

One key difference between btcd and Bitcoin Core is that btcd does *NOT* include
wallet functionality and this was a very intentional design decision.  See the
blog entry [here](https://blog.conformal.com/btcd-not-your-moms-bitcoin-daemon)
for more details.  This means you can't actually make or receive payments
directly with btcd.  That functionality is provided by the
[btcwallet](https://github.com/btcsuite/btcwallet) and
[Paymetheus](https://github.com/btcsuite/Paymetheus) (Windows-only) projects
which are both under active development.

<a name="GettingStarted" />
### 2. Getting Started

<a name="Installation" />
**2.1 Installation**<br />

The first step is to install btcd.  See one of the following sections for
details on how to install on the supported operating systems.

<a name="WindowsInstallation" />
**2.1.1 Windows Installation**<br />

* Install the MSI available at: https://github.com/btcsuite/btcd/releases
* Launch btcd from the Start Menu

<a name="PosixInstallation" />
**2.1.2 Linux/BSD/MacOSX/POSIX Installation**<br />

- Install Go according to the installation instructions here:
  http://golang.org/doc/install

- Ensure Go was installed properly and is a supported version:

```bash
$ go version
$ go env GOROOT GOPATH
```

NOTE: The `GOROOT` and `GOPATH` above must not be the same path.  It is
recommended that `GOPATH` is set to a directory in your home directory such as
`~/goprojects` to avoid write permission issues.  It is also recommended to add
`$GOPATH/bin` to your `PATH` at this point.

**NOTE:** If you are using Go 1.5, you must manually enable the vendor
experiment by setting the `GO15VENDOREXPERIMENT` environment variable to `1`.
This step is not required for Go 1.6.

- Run the following commands to obtain btcd, all dependencies, and install it:

```bash
$ go get -u github.com/Masterminds/glide
$ git clone https://github.com/btcsuite/btcd $GOPATH/src/github.com/btcsuite/btcd
$ cd $GOPATH/src/github.com/btcsuite/btcd
$ glide install
$ go install . ./cmd/...
```

- btcd (and utilities) will now be installed in ```$GOPATH/bin```.  If you did
  not already add the bin directory to your system path during Go installation,
  we recommend you do so now.

**Updating**

- Run the following commands to update btcd, all dependencies, and install it:

```bash
$ cd $GOPATH/src/github.com/btcsuite/btcd
$ git pull && glide install
$ go install . ./cmd/...
```

<a name="GentooInstallation" />
**2.1.2.1 Gentoo Linux Installation**<br />

* Install Layman and enable the Bitcoin overlay.
  * https://gitlab.com/bitcoin/gentoo
* Copy or symlink `/var/lib/layman/bitcoin/Documentation/package.keywords/btcd-live` to `/etc/portage/package.keywords/`
* Install btcd: `$ emerge net-p2p/btcd`

<a name="Configuration" />
**2.2 Configuration**<br />

btcd has a number of [configuration](http://godoc.org/github.com/btcsuite/btcd)
options, which can be viewed by running: `$ btcd --help`.

<a name="BtcctlConfig" />
**2.3 Controlling and Querying btcd via btcctl**<br />

btcctl is a command line utility that can be used to both control and query btcd
via [RPC](http://www.wikipedia.org/wiki/Remote_procedure_call).  btcd does
**not** enable its RPC server by default;  You must configure at minimum both an
RPC username and password or both an RPC limited username and password:

* btcd.conf configuration file
```
[Application Options]
rpcuser=myuser
rpcpass=SomeDecentp4ssw0rd
rpclimituser=mylimituser
rpclimitpass=Limitedp4ssw0rd
```
* btcctl.conf configuration file
```
[Application Options]
rpcuser=myuser
rpcpass=SomeDecentp4ssw0rd
```
OR
```
[Application Options]
rpclimituser=mylimituser
rpclimitpass=Limitedp4ssw0rd
```
For a list of available options, run: `$ btcctl --help`

<a name="Mining" />
**2.4 Mining**<br />
btcd supports both the `getwork` and `getblocktemplate` RPCs although the
`getwork` RPC is deprecated and will likely be removed in a future release.
The limited user cannot access these RPCs.<br />

**1. Add the payment addresses with the `miningaddr` option.**<br />

```
[Application Options]
rpcuser=myuser
rpcpass=SomeDecentp4ssw0rd
miningaddr=12c6DSiU4Rq3P4ZxziKxzrL5LmMBrzjrJX
miningaddr=1M83ju3EChKYyysmM2FXtLNftbacagd8FR
```

**2. Add btcd's RPC TLS certificate to system Certificate Authority list.**<br />

`cgminer` uses [curl](http://curl.haxx.se/) to fetch data from the RPC server.
Since curl validates the certificate by default, we must install the `btcd` RPC
certificate into the default system Certificate Authority list.

**Ubuntu**<br />

1. Copy rpc.cert to /usr/share/ca-certificates: `# cp /home/user/.btcd/rpc.cert /usr/share/ca-certificates/btcd.crt`<br />
2. Add btcd.crt to /etc/ca-certificates.conf: `# echo btcd.crt >> /etc/ca-certificates.conf`<br />
3. Update the CA certificate list: `# update-ca-certificates`<br />

**3. Set your mining software url to use https.**<br />

`$ cgminer -o https://127.0.0.1:8334 -u rpcuser -p rpcpassword`

<a name="Help" />
### 3. Help

<a name="Startup" />
**3.1 Startup**<br />

Typically btcd will run and start downloading the block chain with no extra
configuration necessary, however, there is an optional method to use a
`bootstrap.dat` file that may speed up the initial block chain download process.

<a name="BootstrapDat" />
**3.1.1 bootstrap.dat**<br />
* [Using bootstrap.dat](https://github.com/btcsuite/btcd/tree/master/docs/using_bootstrap_dat.md)

<a name="NetworkConfig" />
**3.1.2 Network Configuration**<br />
* [What Ports Are Used by Default?](https://github.com/btcsuite/btcd/tree/master/docs/default_ports.md)
* [How To Listen on Specific Interfaces](https://github.com/btcsuite/btcd/tree/master/docs/configure_peer_server_listen_interfaces.md)
* [How To Configure RPC Server to Listen on Specific Interfaces](https://github.com/btcsuite/btcd/tree/master/docs/configure_rpc_server_listen_interfaces.md)
* [Configuring btcd with Tor](https://github.com/btcsuite/btcd/tree/master/docs/configuring_tor.md)

<a name="Wallet" />
**3.1 Wallet**<br />

btcd was intentionally developed without an integrated wallet for security
reasons.  Please see [btcwallet](https://github.com/btcsuite/btcwallet) for more
information.

<a name="Contact" />
### 4. Contact

<a name="ContactIRC" />
**4.1 IRC**<br />
* [irc.freenode.net](irc://irc.freenode.net), channel #btcd

<a name="MailingLists" />
**4.2 Mailing Lists**<br />
* <a href="mailto:btcd+subscribe@opensource.conformal.com">btcd</a>: discussion
  of btcd and its packages.
* <a href="mailto:btcd-commits+subscribe@opensource.conformal.com">btcd-commits</a>:
  readonly mail-out of source code changes.

<a name="DeveloperResources" />
### 5. Developer Resources

<a name="ContributionGuidelines" />
* [Code Contribution Guidelines](https://github.com/btcsuite/btcd/tree/master/docs/code_contribution_guidelines.md)
<a name="JSONRPCReference" />
* [JSON-RPC Reference](https://github.com/btcsuite/btcd/tree/master/docs/json_rpc_api.md)
    * [RPC Examples](https://github.com/btcsuite/btcd/tree/master/docs/json_rpc_api.md#ExampleCode)
<a name="GoPackages" />
* The btcsuite Bitcoin-related Go Packages:
    * [btcrpcclient](https://github.com/btcsuite/btcrpcclient) - Implements a
	  robust and easy to use Websocket-enabled Bitcoin JSON-RPC client
    * [btcjson](https://github.com/btcsuite/btcjson) - Provides an extensive API
	  for the underlying JSON-RPC command and return values
    * [wire](https://github.com/btcsuite/btcd/tree/master/wire) - Implements the
	  Bitcoin wire protocol
    * [peer](https://github.com/btcsuite/btcd/tree/master/peer) -
	  Provides a common base for creating and managing Bitcoin network peers.
    * [blockchain](https://github.com/btcsuite/btcd/tree/master/blockchain) -
	  Implements Bitcoin block handling and chain selection rules
    * [txscript](https://github.com/btcsuite/btcd/tree/master/txscript) -
	  Implements the Bitcoin transaction scripting language
    * [btcec](https://github.com/btcsuite/btcd/tree/master/btcec) - Implements
	  support for the elliptic curve cryptographic functions needed for the
	  Bitcoin scripts
    * [database](https://github.com/btcsuite/btcd/tree/master/database) -
	  Provides a database interface for the Bitcoin block chain
    * [btcutil](https://github.com/btcsuite/btcutil) - Provides Bitcoin-specific
	  convenience functions and types
    * [chainhash](https://github.com/btcsuite/btcd/tree/master/chaincfg/chainhash) -
          Provides a generic hash type and associated functions that allows the
          specific hash algorithm to be abstracted.
>>>>>>> 4a522326
<|MERGE_RESOLUTION|>--- conflicted
+++ resolved
@@ -1,4 +1,3 @@
-<<<<<<< HEAD
 ### Table of Contents
 1. [About](#About)
 2. [Getting Started](#GettingStarted)
@@ -199,270 +198,6 @@
 	  Provides a database interface for the Decred block chain
     * [dcrutil](https://github.com/decred/dcrutil) - Provides Decred-specific
 	  convenience functions and types
-=======
-### Table of Contents
-1. [About](#About)
-2. [Getting Started](#GettingStarted)
-    1. [Installation](#Installation)
-        1. [Windows](#WindowsInstallation)
-        2. [Linux/BSD/MacOSX/POSIX](#PosixInstallation)
-          1. [Gentoo Linux](#GentooInstallation)
-    2. [Configuration](#Configuration)
-    3. [Controlling and Querying btcd via btcctl](#BtcctlConfig)
-    4. [Mining](#Mining)
-3. [Help](#Help)
-    1. [Startup](#Startup)
-        1. [Using bootstrap.dat](#BootstrapDat)
-    2. [Network Configuration](#NetworkConfig)
-    3. [Wallet](#Wallet)
-4. [Contact](#Contact)
-    1. [IRC](#ContactIRC)
-    2. [Mailing Lists](#MailingLists)
-5. [Developer Resources](#DeveloperResources)
-    1. [Code Contribution Guidelines](#ContributionGuidelines)
-    2. [JSON-RPC Reference](#JSONRPCReference)
-    3. [The btcsuite Bitcoin-related Go Packages](#GoPackages)
-
-<a name="About" />
-### 1. About
-btcd is a full node bitcoin implementation written in [Go](http://golang.org),
-licensed under the [copyfree](http://www.copyfree.org) ISC License.
-
-This project is currently under active development and is in a Beta state.  It
-is extremely stable and has been in production use since October 2013.
-
-It currently properly downloads, validates, and serves the block chain using the
-exact rules (including bugs) for block acceptance as the reference
-implementation, [bitcoind](https://github.com/bitcoin/bitcoin).  We have taken
-great care to avoid btcd causing a fork to the block chain. It passes all of
-the '[official](https://github.com/TheBlueMatt/test-scripts/)' block acceptance
-tests.
-
-It also properly relays newly mined blocks, maintains a transaction pool, and
-relays individual transactions that have not yet made it into a block. It
-ensures all individual transactions admitted to the pool follow the rules
-required into the block chain and also includes the vast majority of the more
-strict checks which filter transactions based on miner requirements ("standard"
-transactions).
-
-One key difference between btcd and Bitcoin Core is that btcd does *NOT* include
-wallet functionality and this was a very intentional design decision.  See the
-blog entry [here](https://blog.conformal.com/btcd-not-your-moms-bitcoin-daemon)
-for more details.  This means you can't actually make or receive payments
-directly with btcd.  That functionality is provided by the
-[btcwallet](https://github.com/btcsuite/btcwallet) and
-[Paymetheus](https://github.com/btcsuite/Paymetheus) (Windows-only) projects
-which are both under active development.
-
-<a name="GettingStarted" />
-### 2. Getting Started
-
-<a name="Installation" />
-**2.1 Installation**<br />
-
-The first step is to install btcd.  See one of the following sections for
-details on how to install on the supported operating systems.
-
-<a name="WindowsInstallation" />
-**2.1.1 Windows Installation**<br />
-
-* Install the MSI available at: https://github.com/btcsuite/btcd/releases
-* Launch btcd from the Start Menu
-
-<a name="PosixInstallation" />
-**2.1.2 Linux/BSD/MacOSX/POSIX Installation**<br />
-
-- Install Go according to the installation instructions here:
-  http://golang.org/doc/install
-
-- Ensure Go was installed properly and is a supported version:
-
-```bash
-$ go version
-$ go env GOROOT GOPATH
-```
-
-NOTE: The `GOROOT` and `GOPATH` above must not be the same path.  It is
-recommended that `GOPATH` is set to a directory in your home directory such as
-`~/goprojects` to avoid write permission issues.  It is also recommended to add
-`$GOPATH/bin` to your `PATH` at this point.
-
-**NOTE:** If you are using Go 1.5, you must manually enable the vendor
-experiment by setting the `GO15VENDOREXPERIMENT` environment variable to `1`.
-This step is not required for Go 1.6.
-
-- Run the following commands to obtain btcd, all dependencies, and install it:
-
-```bash
-$ go get -u github.com/Masterminds/glide
-$ git clone https://github.com/btcsuite/btcd $GOPATH/src/github.com/btcsuite/btcd
-$ cd $GOPATH/src/github.com/btcsuite/btcd
-$ glide install
-$ go install . ./cmd/...
-```
-
-- btcd (and utilities) will now be installed in ```$GOPATH/bin```.  If you did
-  not already add the bin directory to your system path during Go installation,
-  we recommend you do so now.
-
-**Updating**
-
-- Run the following commands to update btcd, all dependencies, and install it:
-
-```bash
-$ cd $GOPATH/src/github.com/btcsuite/btcd
-$ git pull && glide install
-$ go install . ./cmd/...
-```
-
-<a name="GentooInstallation" />
-**2.1.2.1 Gentoo Linux Installation**<br />
-
-* Install Layman and enable the Bitcoin overlay.
-  * https://gitlab.com/bitcoin/gentoo
-* Copy or symlink `/var/lib/layman/bitcoin/Documentation/package.keywords/btcd-live` to `/etc/portage/package.keywords/`
-* Install btcd: `$ emerge net-p2p/btcd`
-
-<a name="Configuration" />
-**2.2 Configuration**<br />
-
-btcd has a number of [configuration](http://godoc.org/github.com/btcsuite/btcd)
-options, which can be viewed by running: `$ btcd --help`.
-
-<a name="BtcctlConfig" />
-**2.3 Controlling and Querying btcd via btcctl**<br />
-
-btcctl is a command line utility that can be used to both control and query btcd
-via [RPC](http://www.wikipedia.org/wiki/Remote_procedure_call).  btcd does
-**not** enable its RPC server by default;  You must configure at minimum both an
-RPC username and password or both an RPC limited username and password:
-
-* btcd.conf configuration file
-```
-[Application Options]
-rpcuser=myuser
-rpcpass=SomeDecentp4ssw0rd
-rpclimituser=mylimituser
-rpclimitpass=Limitedp4ssw0rd
-```
-* btcctl.conf configuration file
-```
-[Application Options]
-rpcuser=myuser
-rpcpass=SomeDecentp4ssw0rd
-```
-OR
-```
-[Application Options]
-rpclimituser=mylimituser
-rpclimitpass=Limitedp4ssw0rd
-```
-For a list of available options, run: `$ btcctl --help`
-
-<a name="Mining" />
-**2.4 Mining**<br />
-btcd supports both the `getwork` and `getblocktemplate` RPCs although the
-`getwork` RPC is deprecated and will likely be removed in a future release.
-The limited user cannot access these RPCs.<br />
-
-**1. Add the payment addresses with the `miningaddr` option.**<br />
-
-```
-[Application Options]
-rpcuser=myuser
-rpcpass=SomeDecentp4ssw0rd
-miningaddr=12c6DSiU4Rq3P4ZxziKxzrL5LmMBrzjrJX
-miningaddr=1M83ju3EChKYyysmM2FXtLNftbacagd8FR
-```
-
-**2. Add btcd's RPC TLS certificate to system Certificate Authority list.**<br />
-
-`cgminer` uses [curl](http://curl.haxx.se/) to fetch data from the RPC server.
-Since curl validates the certificate by default, we must install the `btcd` RPC
-certificate into the default system Certificate Authority list.
-
-**Ubuntu**<br />
-
-1. Copy rpc.cert to /usr/share/ca-certificates: `# cp /home/user/.btcd/rpc.cert /usr/share/ca-certificates/btcd.crt`<br />
-2. Add btcd.crt to /etc/ca-certificates.conf: `# echo btcd.crt >> /etc/ca-certificates.conf`<br />
-3. Update the CA certificate list: `# update-ca-certificates`<br />
-
-**3. Set your mining software url to use https.**<br />
-
-`$ cgminer -o https://127.0.0.1:8334 -u rpcuser -p rpcpassword`
-
-<a name="Help" />
-### 3. Help
-
-<a name="Startup" />
-**3.1 Startup**<br />
-
-Typically btcd will run and start downloading the block chain with no extra
-configuration necessary, however, there is an optional method to use a
-`bootstrap.dat` file that may speed up the initial block chain download process.
-
-<a name="BootstrapDat" />
-**3.1.1 bootstrap.dat**<br />
-* [Using bootstrap.dat](https://github.com/btcsuite/btcd/tree/master/docs/using_bootstrap_dat.md)
-
-<a name="NetworkConfig" />
-**3.1.2 Network Configuration**<br />
-* [What Ports Are Used by Default?](https://github.com/btcsuite/btcd/tree/master/docs/default_ports.md)
-* [How To Listen on Specific Interfaces](https://github.com/btcsuite/btcd/tree/master/docs/configure_peer_server_listen_interfaces.md)
-* [How To Configure RPC Server to Listen on Specific Interfaces](https://github.com/btcsuite/btcd/tree/master/docs/configure_rpc_server_listen_interfaces.md)
-* [Configuring btcd with Tor](https://github.com/btcsuite/btcd/tree/master/docs/configuring_tor.md)
-
-<a name="Wallet" />
-**3.1 Wallet**<br />
-
-btcd was intentionally developed without an integrated wallet for security
-reasons.  Please see [btcwallet](https://github.com/btcsuite/btcwallet) for more
-information.
-
-<a name="Contact" />
-### 4. Contact
-
-<a name="ContactIRC" />
-**4.1 IRC**<br />
-* [irc.freenode.net](irc://irc.freenode.net), channel #btcd
-
-<a name="MailingLists" />
-**4.2 Mailing Lists**<br />
-* <a href="mailto:btcd+subscribe@opensource.conformal.com">btcd</a>: discussion
-  of btcd and its packages.
-* <a href="mailto:btcd-commits+subscribe@opensource.conformal.com">btcd-commits</a>:
-  readonly mail-out of source code changes.
-
-<a name="DeveloperResources" />
-### 5. Developer Resources
-
-<a name="ContributionGuidelines" />
-* [Code Contribution Guidelines](https://github.com/btcsuite/btcd/tree/master/docs/code_contribution_guidelines.md)
-<a name="JSONRPCReference" />
-* [JSON-RPC Reference](https://github.com/btcsuite/btcd/tree/master/docs/json_rpc_api.md)
-    * [RPC Examples](https://github.com/btcsuite/btcd/tree/master/docs/json_rpc_api.md#ExampleCode)
-<a name="GoPackages" />
-* The btcsuite Bitcoin-related Go Packages:
-    * [btcrpcclient](https://github.com/btcsuite/btcrpcclient) - Implements a
-	  robust and easy to use Websocket-enabled Bitcoin JSON-RPC client
-    * [btcjson](https://github.com/btcsuite/btcjson) - Provides an extensive API
-	  for the underlying JSON-RPC command and return values
-    * [wire](https://github.com/btcsuite/btcd/tree/master/wire) - Implements the
-	  Bitcoin wire protocol
-    * [peer](https://github.com/btcsuite/btcd/tree/master/peer) -
-	  Provides a common base for creating and managing Bitcoin network peers.
-    * [blockchain](https://github.com/btcsuite/btcd/tree/master/blockchain) -
-	  Implements Bitcoin block handling and chain selection rules
-    * [txscript](https://github.com/btcsuite/btcd/tree/master/txscript) -
-	  Implements the Bitcoin transaction scripting language
-    * [btcec](https://github.com/btcsuite/btcd/tree/master/btcec) - Implements
-	  support for the elliptic curve cryptographic functions needed for the
-	  Bitcoin scripts
-    * [database](https://github.com/btcsuite/btcd/tree/master/database) -
-	  Provides a database interface for the Bitcoin block chain
-    * [btcutil](https://github.com/btcsuite/btcutil) - Provides Bitcoin-specific
-	  convenience functions and types
-    * [chainhash](https://github.com/btcsuite/btcd/tree/master/chaincfg/chainhash) -
-          Provides a generic hash type and associated functions that allows the
-          specific hash algorithm to be abstracted.
->>>>>>> 4a522326
+    * [chainhash](https://github.com/decred/dcrd/tree/master/chaincfg/chainhash) -
+	  Provides a generic hash type and associated functions that allows the
+	  specific hash algorithm to be abstracted.